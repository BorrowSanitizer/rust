--- conflicted
+++ resolved
@@ -1,12 +1,8 @@
 //! Global machine state as well as implementation of the interpreter engine
 //! `Machine` trait.
-<<<<<<< HEAD
 use inkwell::miri::StackTrace;
 use inkwell::values::GenericValueRef;
 use std::borrow::Cow;
-=======
-
->>>>>>> d7f6ebac
 use std::cell::RefCell;
 use std::collections::hash_map::Entry;
 use std::fmt;
@@ -527,13 +523,8 @@
     /// Crates which are considered local for the purposes of error reporting.
     pub(crate) local_crates: Vec<CrateNum>,
 
-<<<<<<< HEAD
-    /// Mapping extern static names to their base pointer.
-    pub extern_statics: FxHashMap<Symbol, Pointer<Provenance>>,
-=======
     /// Mapping extern static names to their pointer.
-    extern_statics: FxHashMap<Symbol, StrictPointer>,
->>>>>>> d7f6ebac
+    pub extern_statics: FxHashMap<Symbol, StrictPointer>,
 
     /// The random number generator used for resolving non-determinism.
     /// Needs to be queried by ptr_to_int, hence needs interior mutability.
@@ -865,18 +856,14 @@
             preemption_rate: _,
             report_progress: _,
             basic_block_count: _,
-<<<<<<< HEAD
             foreign_error: _,
             foreign_error_trace: _,
             foreign_error_rust_call_location: _,
             _exposed_foreign_allocations: _,
             pending_return_values: _,
-            external_so_lib: _,
             external_bc_files: _,
             extern_instance_map: _,
-=======
             native_lib: _,
->>>>>>> d7f6ebac
             gc_interval: _,
             since_gc: _,
             num_cpus: _,
