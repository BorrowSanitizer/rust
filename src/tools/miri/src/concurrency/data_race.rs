//! Implementation of a data-race detector using Lamport Timestamps / Vector-clocks
//! based on the Dynamic Race Detection for C++:
//! <https://www.doc.ic.ac.uk/~afd/homepages/papers/pdfs/2017/POPL.pdf>
//! which does not report false-positives when fences are used, and gives better
//! accuracy in presence of read-modify-write operations.
//!
//! The implementation contains modifications to correctly model the changes to the memory model in C++20
//! regarding the weakening of release sequences: <http://www.open-std.org/jtc1/sc22/wg21/docs/papers/2018/p0982r1.html>.
//! Relaxed stores now unconditionally block all currently active release sequences and so per-thread tracking of release
//! sequences is not needed.
//!
//! The implementation also models races with memory allocation and deallocation via treating allocation and
//! deallocation as a type of write internally for detecting data-races.
//!
//! Weak memory orders are explored but not all weak behaviours are exhibited, so it can still miss data-races
//! but should not report false-positives
//!
//! Data-race definition from(<https://en.cppreference.com/w/cpp/language/memory_model#Threads_and_data_races>):
//! a data race occurs between two memory accesses if they are on different threads, at least one operation
//! is non-atomic, at least one operation is a write and neither access happens-before the other. Read the link
//! for full definition.
//!
//! This re-uses vector indexes for threads that are known to be unable to report data-races, this is valid
//! because it only re-uses vector indexes once all currently-active (not-terminated) threads have an internal
//! vector clock that happens-after the join operation of the candidate thread. Threads that have not been joined
//! on are not considered. Since the thread's vector clock will only increase and a data-race implies that
//! there is some index x where `clock[x] > thread_clock`, when this is true `clock[candidate-idx] > thread_clock`
//! can never hold and hence a data-race can never be reported in that vector index again.
//! This means that the thread-index can be safely re-used, starting on the next timestamp for the newly created
//! thread.
//!
//! The timestamps used in the data-race detector assign each sequence of non-atomic operations
//! followed by a single atomic or concurrent operation a single timestamp.
//! Write, Read, Write, ThreadJoin will be represented by a single timestamp value on a thread.
//! This is because extra increment operations between the operations in the sequence are not
//! required for accurate reporting of data-race values.
//!
//! As per the paper a threads timestamp is only incremented after a release operation is performed
//! so some atomic operations that only perform acquires do not increment the timestamp. Due to shared
//! code some atomic operations may increment the timestamp when not necessary but this has no effect
//! on the data-race detection code.

use std::{
    cell::{Cell, Ref, RefCell, RefMut},
    fmt::Debug,
    mem,
};

use rustc_ast::Mutability;
use rustc_data_structures::fx::{FxHashMap, FxHashSet};
use rustc_index::{Idx, IndexVec};
use rustc_middle::{mir, ty::Ty};
use rustc_span::Span;
use rustc_target::abi::{Align, HasDataLayout, Size};

use crate::diagnostics::RacingOp;
use crate::*;

use super::{
    vector_clock::{VClock, VTimestamp, VectorIdx},
    weak_memory::EvalContextExt as _,
};

pub type AllocState = VClockAlloc;

/// Valid atomic read-write orderings, alias of atomic::Ordering (not non-exhaustive).
#[derive(Copy, Clone, PartialEq, Eq, Debug)]
pub enum AtomicRwOrd {
    Relaxed,
    Acquire,
    Release,
    AcqRel,
    SeqCst,
}

/// Valid atomic read orderings, subset of atomic::Ordering.
#[derive(Copy, Clone, PartialEq, Eq, Debug)]
pub enum AtomicReadOrd {
    Relaxed,
    Acquire,
    SeqCst,
}

/// Valid atomic write orderings, subset of atomic::Ordering.
#[derive(Copy, Clone, PartialEq, Eq, Debug)]
pub enum AtomicWriteOrd {
    Relaxed,
    Release,
    SeqCst,
}

/// Valid atomic fence orderings, subset of atomic::Ordering.
#[derive(Copy, Clone, PartialEq, Eq, Debug)]
pub enum AtomicFenceOrd {
    Acquire,
    Release,
    AcqRel,
    SeqCst,
}

/// The current set of vector clocks describing the state
/// of a thread, contains the happens-before clock and
/// additional metadata to model atomic fence operations.
#[derive(Clone, Default, Debug)]
pub(super) struct ThreadClockSet {
    /// The increasing clock representing timestamps
    /// that happen-before this thread.
    pub(super) clock: VClock,

    /// The set of timestamps that will happen-before this
    /// thread once it performs an acquire fence.
    fence_acquire: VClock,

    /// The last timestamp of happens-before relations that
    /// have been released by this thread by a fence.
    fence_release: VClock,

    /// Timestamps of the last SC fence performed by each
    /// thread, updated when this thread performs an SC fence
    pub(super) fence_seqcst: VClock,

    /// Timestamps of the last SC write performed by each
    /// thread, updated when this thread performs an SC fence
    pub(super) write_seqcst: VClock,

    /// Timestamps of the last SC fence performed by each
    /// thread, updated when this thread performs an SC read
    pub(super) read_seqcst: VClock,
}

impl ThreadClockSet {
    /// Apply the effects of a release fence to this
    /// set of thread vector clocks.
    #[inline]
    fn apply_release_fence(&mut self) {
        self.fence_release.clone_from(&self.clock);
    }

    /// Apply the effects of an acquire fence to this
    /// set of thread vector clocks.
    #[inline]
    fn apply_acquire_fence(&mut self) {
        self.clock.join(&self.fence_acquire);
    }

    /// Increment the happens-before clock at a
    /// known index.
    #[inline]
    fn increment_clock(&mut self, index: VectorIdx, current_span: Span) {
        self.clock.increment_index(index, current_span);
    }

    /// Join the happens-before clock with that of
    /// another thread, used to model thread join
    /// operations.
    fn join_with(&mut self, other: &ThreadClockSet) {
        self.clock.join(&other.clock);
    }
}

/// Error returned by finding a data race
/// should be elaborated upon.
#[derive(Copy, Clone, PartialEq, Eq, Hash, Debug)]
pub struct DataRace;

/// Externally stored memory cell clocks
/// explicitly to reduce memory usage for the
/// common case where no atomic operations
/// exists on the memory cell.
#[derive(Clone, PartialEq, Eq, Debug)]
struct AtomicMemoryCellClocks {
    /// The clock-vector of the timestamp of the last atomic
    /// read operation performed by each thread.
    /// This detects potential data-races between atomic read
    /// and non-atomic write operations.
    read_vector: VClock,

    /// The clock-vector of the timestamp of the last atomic
    /// write operation performed by each thread.
    /// This detects potential data-races between atomic write
    /// and non-atomic read or write operations.
    write_vector: VClock,

    /// Synchronization vector for acquire-release semantics
    /// contains the vector of timestamps that will
    /// happen-before a thread if an acquire-load is
    /// performed on the data.
    sync_vector: VClock,

    /// The size of accesses to this atomic location.
    /// We use this to detect non-synchronized mixed-size accesses. Since all accesses must be
    /// aligned to their size, this is sufficient to detect imperfectly overlapping accesses.
    size: Size,
}

#[derive(Copy, Clone, PartialEq, Eq, Debug)]
enum AtomicAccessType {
    Load(AtomicReadOrd),
    Store,
    Rmw,
}

/// Type of a non-atomic read operation.
#[derive(Copy, Clone, PartialEq, Eq, Debug)]
pub enum NaReadType {
    /// Standard unsynchronized write.
    Read,

    // An implicit read generated by a retag.
    Retag,
}

impl NaReadType {
    fn description(self) -> &'static str {
        match self {
            NaReadType::Read => "non-atomic read",
            NaReadType::Retag => "retag read",
        }
    }
}

/// Type of a non-atomic write operation: allocating memory, non-atomic writes, and
/// deallocating memory are all treated as writes for the purpose of the data-race detector.
#[derive(Copy, Clone, PartialEq, Eq, Debug)]
pub enum NaWriteType {
    /// Allocate memory.
    Allocate,

    /// Standard unsynchronized write.
    Write,

    // An implicit write generated by a retag.
    Retag,

    /// Deallocate memory.
    /// Note that when memory is deallocated first, later non-atomic accesses
    /// will be reported as use-after-free, not as data races.
    /// (Same for `Allocate` above.)
    Deallocate,
}

impl NaWriteType {
    fn description(self) -> &'static str {
        match self {
            NaWriteType::Allocate => "creating a new allocation",
            NaWriteType::Write => "non-atomic write",
            NaWriteType::Retag => "retag write",
            NaWriteType::Deallocate => "deallocation",
        }
    }
}

#[derive(Copy, Clone, PartialEq, Eq, Debug)]
enum AccessType {
    NaRead(NaReadType),
    NaWrite(NaWriteType),
    AtomicLoad,
    AtomicStore,
    AtomicRmw,
}

impl AccessType {
    fn description(self, ty: Option<Ty<'_>>, size: Option<Size>) -> String {
        let mut msg = String::new();

        if let Some(size) = size {
            msg.push_str(&format!("{}-byte {}", size.bytes(), msg))
        }

        msg.push_str(match self {
            AccessType::NaRead(w) => w.description(),
            AccessType::NaWrite(w) => w.description(),
            AccessType::AtomicLoad => "atomic load",
            AccessType::AtomicStore => "atomic store",
            AccessType::AtomicRmw => "atomic read-modify-write",
        });

        if let Some(ty) = ty {
            msg.push_str(&format!(" of type `{}`", ty));
        }

        msg
    }

    fn is_atomic(self) -> bool {
        match self {
            AccessType::AtomicLoad | AccessType::AtomicStore | AccessType::AtomicRmw => true,
            AccessType::NaRead(_) | AccessType::NaWrite(_) => false,
        }
    }

    fn is_read(self) -> bool {
        match self {
            AccessType::AtomicLoad | AccessType::NaRead(_) => true,
            AccessType::NaWrite(_) | AccessType::AtomicStore | AccessType::AtomicRmw => false,
        }
    }

    fn is_retag(self) -> bool {
        matches!(
            self,
            AccessType::NaRead(NaReadType::Retag) | AccessType::NaWrite(NaWriteType::Retag)
        )
    }
}

/// Memory Cell vector clock metadata
/// for data-race detection.
#[derive(Clone, PartialEq, Eq, Debug)]
struct MemoryCellClocks {
    /// The vector-clock timestamp and the thread that did the last non-atomic write. We don't need
    /// a full `VClock` here, it's always a single thread and nothing synchronizes, so the effective
    /// clock is all-0 except for the thread that did the write.
    write: (VectorIdx, VTimestamp),

    /// The type of operation that the write index represents,
    /// either newly allocated memory, a non-atomic write or
    /// a deallocation of memory.
    write_type: NaWriteType,

    /// The vector-clock of all non-atomic reads that happened since the last non-atomic write
    /// (i.e., we join together the "singleton" clocks corresponding to each read). It is reset to
    /// zero on each write operation.
    read: VClock,

    /// Atomic access, acquire, release sequence tracking clocks.
    /// For non-atomic memory in the common case this
    /// value is set to None.
    atomic_ops: Option<Box<AtomicMemoryCellClocks>>,
}

impl AtomicMemoryCellClocks {
    fn new(size: Size) -> Self {
        AtomicMemoryCellClocks {
            read_vector: Default::default(),
            write_vector: Default::default(),
            sync_vector: Default::default(),
            size,
        }
    }
}

impl MemoryCellClocks {
    /// Create a new set of clocks representing memory allocated
    ///  at a given vector timestamp and index.
    fn new(alloc: VTimestamp, alloc_index: VectorIdx) -> Self {
        MemoryCellClocks {
            read: VClock::default(),
            write: (alloc_index, alloc),
            write_type: NaWriteType::Allocate,
            atomic_ops: None,
        }
    }

    #[inline]
    fn write_was_before(&self, other: &VClock) -> bool {
        // This is the same as `self.write() <= other` but
        // without actually manifesting a clock for `self.write`.
        self.write.1 <= other[self.write.0]
    }

    #[inline]
    fn write(&self) -> VClock {
        VClock::new_with_index(self.write.0, self.write.1)
    }

    /// Load the internal atomic memory cells if they exist.
    #[inline]
    fn atomic(&self) -> Option<&AtomicMemoryCellClocks> {
        self.atomic_ops.as_deref()
    }

    /// Load the internal atomic memory cells if they exist.
    #[inline]
    fn atomic_mut_unwrap(&mut self) -> &mut AtomicMemoryCellClocks {
        self.atomic_ops.as_deref_mut().unwrap()
    }

    /// Load or create the internal atomic memory metadata if it does not exist. Also ensures we do
    /// not do mixed-size atomic accesses, and updates the recorded atomic access size.
    fn atomic_access(
        &mut self,
        thread_clocks: &ThreadClockSet,
        size: Size,
    ) -> Result<&mut AtomicMemoryCellClocks, DataRace> {
        match self.atomic_ops {
            Some(ref mut atomic) => {
                // We are good if the size is the same or all atomic accesses are before our current time.
                if atomic.size == size {
                    Ok(atomic)
                } else if atomic.read_vector <= thread_clocks.clock
                    && atomic.write_vector <= thread_clocks.clock
                {
                    // This is now the new size that must be used for accesses here.
                    atomic.size = size;
                    Ok(atomic)
                } else {
                    Err(DataRace)
                }
            }
            None => {
                self.atomic_ops = Some(Box::new(AtomicMemoryCellClocks::new(size)));
                Ok(self.atomic_ops.as_mut().unwrap())
            }
        }
    }

    /// Update memory cell data-race tracking for atomic
    /// load acquire semantics, is a no-op if this memory was
    /// not used previously as atomic memory.
    fn load_acquire(
        &mut self,
        thread_clocks: &mut ThreadClockSet,
        index: VectorIdx,
        access_size: Size,
    ) -> Result<(), DataRace> {
        self.atomic_read_detect(thread_clocks, index, access_size)?;
        if let Some(atomic) = self.atomic() {
            thread_clocks.clock.join(&atomic.sync_vector);
        }
        Ok(())
    }

    /// Update memory cell data-race tracking for atomic
    /// load relaxed semantics, is a no-op if this memory was
    /// not used previously as atomic memory.
    fn load_relaxed(
        &mut self,
        thread_clocks: &mut ThreadClockSet,
        index: VectorIdx,
        access_size: Size,
    ) -> Result<(), DataRace> {
        self.atomic_read_detect(thread_clocks, index, access_size)?;
        if let Some(atomic) = self.atomic() {
            thread_clocks.fence_acquire.join(&atomic.sync_vector);
        }
        Ok(())
    }

    /// Update the memory cell data-race tracking for atomic
    /// store release semantics.
    fn store_release(
        &mut self,
        thread_clocks: &ThreadClockSet,
        index: VectorIdx,
        access_size: Size,
    ) -> Result<(), DataRace> {
        self.atomic_write_detect(thread_clocks, index, access_size)?;
        let atomic = self.atomic_mut_unwrap(); // initialized by `atomic_write_detect`
        atomic.sync_vector.clone_from(&thread_clocks.clock);
        Ok(())
    }

    /// Update the memory cell data-race tracking for atomic
    /// store relaxed semantics.
    fn store_relaxed(
        &mut self,
        thread_clocks: &ThreadClockSet,
        index: VectorIdx,
        access_size: Size,
    ) -> Result<(), DataRace> {
        self.atomic_write_detect(thread_clocks, index, access_size)?;

        // The handling of release sequences was changed in C++20 and so
        // the code here is different to the paper since now all relaxed
        // stores block release sequences. The exception for same-thread
        // relaxed stores has been removed.
        let atomic = self.atomic_mut_unwrap();
        atomic.sync_vector.clone_from(&thread_clocks.fence_release);
        Ok(())
    }

    /// Update the memory cell data-race tracking for atomic
    /// store release semantics for RMW operations.
    fn rmw_release(
        &mut self,
        thread_clocks: &ThreadClockSet,
        index: VectorIdx,
        access_size: Size,
    ) -> Result<(), DataRace> {
        self.atomic_write_detect(thread_clocks, index, access_size)?;
        let atomic = self.atomic_mut_unwrap();
        atomic.sync_vector.join(&thread_clocks.clock);
        Ok(())
    }

    /// Update the memory cell data-race tracking for atomic
    /// store relaxed semantics for RMW operations.
    fn rmw_relaxed(
        &mut self,
        thread_clocks: &ThreadClockSet,
        index: VectorIdx,
        access_size: Size,
    ) -> Result<(), DataRace> {
        self.atomic_write_detect(thread_clocks, index, access_size)?;
        let atomic = self.atomic_mut_unwrap();
        atomic.sync_vector.join(&thread_clocks.fence_release);
        Ok(())
    }

    /// Detect data-races with an atomic read, caused by a non-atomic access that does
    /// not happen-before the atomic-read.
    fn atomic_read_detect(
        &mut self,
        thread_clocks: &ThreadClockSet,
        index: VectorIdx,
        access_size: Size,
    ) -> Result<(), DataRace> {
        trace!("Atomic read with vectors: {:#?} :: {:#?}", self, thread_clocks);
        let atomic = self.atomic_access(thread_clocks, access_size)?;
        atomic.read_vector.set_at_index(&thread_clocks.clock, index);
        // Make sure the last non-atomic write and all non-atomic reads were before this access.
        if self.write_was_before(&thread_clocks.clock) && self.read <= thread_clocks.clock {
            Ok(())
        } else {
            Err(DataRace)
        }
    }

    /// Detect data-races with an atomic write, either with a non-atomic read or with
    /// a non-atomic write.
    fn atomic_write_detect(
        &mut self,
        thread_clocks: &ThreadClockSet,
        index: VectorIdx,
        access_size: Size,
    ) -> Result<(), DataRace> {
        trace!("Atomic write with vectors: {:#?} :: {:#?}", self, thread_clocks);
        let atomic = self.atomic_access(thread_clocks, access_size)?;
        atomic.write_vector.set_at_index(&thread_clocks.clock, index);
        // Make sure the last non-atomic write and all non-atomic reads were before this access.
        if self.write_was_before(&thread_clocks.clock) && self.read <= thread_clocks.clock {
            Ok(())
        } else {
            Err(DataRace)
        }
    }

    /// Detect races for non-atomic read operations at the current memory cell
    /// returns true if a data-race is detected.
    fn read_race_detect(
        &mut self,
        thread_clocks: &mut ThreadClockSet,
        index: VectorIdx,
        read_type: NaReadType,
        current_span: Span,
    ) -> Result<(), DataRace> {
        trace!("Unsynchronized read with vectors: {:#?} :: {:#?}", self, thread_clocks);
        if !current_span.is_dummy() {
            thread_clocks.clock[index].span = current_span;
        }
        thread_clocks.clock[index].set_read_type(read_type);
        if self.write_was_before(&thread_clocks.clock) {
            let race_free = if let Some(atomic) = self.atomic() {
                // We must be ordered-after all atomic accesses, reads and writes.
                // This ensures we don't mix atomic and non-atomic accesses.
                atomic.write_vector <= thread_clocks.clock
                    && atomic.read_vector <= thread_clocks.clock
            } else {
                true
            };
            self.read.set_at_index(&thread_clocks.clock, index);
            if race_free { Ok(()) } else { Err(DataRace) }
        } else {
            Err(DataRace)
        }
    }

    /// Detect races for non-atomic write operations at the current memory cell
    /// returns true if a data-race is detected.
    fn write_race_detect(
        &mut self,
        thread_clocks: &mut ThreadClockSet,
        index: VectorIdx,
        write_type: NaWriteType,
        current_span: Span,
    ) -> Result<(), DataRace> {
        trace!("Unsynchronized write with vectors: {:#?} :: {:#?}", self, thread_clocks);
        if !current_span.is_dummy() {
            thread_clocks.clock[index].span = current_span;
        }
        if self.write_was_before(&thread_clocks.clock) && self.read <= thread_clocks.clock {
            let race_free = if let Some(atomic) = self.atomic() {
                atomic.write_vector <= thread_clocks.clock
                    && atomic.read_vector <= thread_clocks.clock
            } else {
                true
            };
            self.write = (index, thread_clocks.clock[index]);
            self.write_type = write_type;
            if race_free {
                self.read.set_zero_vector();
                Ok(())
            } else {
                Err(DataRace)
            }
        } else {
            Err(DataRace)
        }
    }
}

/// Evaluation context extensions.
impl<'mir, 'tcx: 'mir> EvalContextExt<'mir, 'tcx> for MiriInterpCx<'mir, 'tcx> {}
pub trait EvalContextExt<'mir, 'tcx: 'mir>: MiriInterpCxExt<'mir, 'tcx> {
    /// Perform an atomic read operation at the memory location.
    fn read_scalar_atomic(
        &self,
        place: &MPlaceTy<'tcx, Provenance>,
        atomic: AtomicReadOrd,
    ) -> InterpResult<'tcx, Scalar<Provenance>> {
        let this = self.eval_context_ref();
        this.atomic_access_check(place, AtomicAccessType::Load(atomic))?;
        // This will read from the last store in the modification order of this location. In case
        // weak memory emulation is enabled, this may not be the store we will pick to actually read from and return.
        // This is fine with StackedBorrow and race checks because they don't concern metadata on
        // the *value* (including the associated provenance if this is an AtomicPtr) at this location.
        // Only metadata on the location itself is used.
        let scalar = this.allow_data_races_ref(move |this| this.read_scalar(place))?;
        this.buffered_atomic_read(place, atomic, scalar, || {
            this.validate_atomic_load(place, atomic)
        })
    }

    /// Perform an atomic write operation at the memory location.
    fn write_scalar_atomic(
        &mut self,
        val: Scalar<Provenance>,
        dest: &MPlaceTy<'tcx, Provenance>,
        atomic: AtomicWriteOrd,
    ) -> InterpResult<'tcx> {
        let this = self.eval_context_mut();
        this.atomic_access_check(dest, AtomicAccessType::Store)?;

        this.allow_data_races_mut(move |this| this.write_scalar(val, dest))?;
        this.validate_atomic_store(dest, atomic)?;
        // FIXME: it's not possible to get the value before write_scalar. A read_scalar will cause
        // side effects from a read the program did not perform. So we have to initialise
        // the store buffer with the value currently being written
        // ONCE this is fixed please remove the hack in buffered_atomic_write() in weak_memory.rs
        // https://github.com/rust-lang/miri/issues/2164
        this.buffered_atomic_write(val, dest, atomic, val)
    }

    /// Perform an atomic RMW operation on a memory location.
    fn atomic_rmw_op_immediate(
        &mut self,
        place: &MPlaceTy<'tcx, Provenance>,
        rhs: &ImmTy<'tcx, Provenance>,
        op: mir::BinOp,
        neg: bool,
        atomic: AtomicRwOrd,
    ) -> InterpResult<'tcx, ImmTy<'tcx, Provenance>> {
        let this = self.eval_context_mut();
        this.atomic_access_check(place, AtomicAccessType::Rmw)?;

        let old = this.allow_data_races_mut(|this| this.read_immediate(place))?;

        // Atomics wrap around on overflow.
        let val = this.wrapping_binary_op(op, &old, rhs)?;
        let val = if neg { this.wrapping_unary_op(mir::UnOp::Not, &val)? } else { val };
        this.allow_data_races_mut(|this| this.write_immediate(*val, place))?;

        this.validate_atomic_rmw(place, atomic)?;

        this.buffered_atomic_rmw(val.to_scalar(), place, atomic, old.to_scalar())?;
        Ok(old)
    }

    /// Perform an atomic exchange with a memory place and a new
    /// scalar value, the old value is returned.
    fn atomic_exchange_scalar(
        &mut self,
        place: &MPlaceTy<'tcx, Provenance>,
        new: Scalar<Provenance>,
        atomic: AtomicRwOrd,
    ) -> InterpResult<'tcx, Scalar<Provenance>> {
        let this = self.eval_context_mut();
        this.atomic_access_check(place, AtomicAccessType::Rmw)?;

        let old = this.allow_data_races_mut(|this| this.read_scalar(place))?;
        this.allow_data_races_mut(|this| this.write_scalar(new, place))?;

        this.validate_atomic_rmw(place, atomic)?;

        this.buffered_atomic_rmw(new, place, atomic, old)?;
        Ok(old)
    }

    /// Perform an conditional atomic exchange with a memory place and a new
    /// scalar value, the old value is returned.
    fn atomic_min_max_scalar(
        &mut self,
        place: &MPlaceTy<'tcx, Provenance>,
        rhs: ImmTy<'tcx, Provenance>,
        min: bool,
        atomic: AtomicRwOrd,
    ) -> InterpResult<'tcx, ImmTy<'tcx, Provenance>> {
        let this = self.eval_context_mut();
        this.atomic_access_check(place, AtomicAccessType::Rmw)?;

        let old = this.allow_data_races_mut(|this| this.read_immediate(place))?;
        let lt = this.wrapping_binary_op(mir::BinOp::Lt, &old, &rhs)?.to_scalar().to_bool()?;

        #[rustfmt::skip] // rustfmt makes this unreadable
        let new_val = if min {
            if lt { &old } else { &rhs }
        } else {
            if lt { &rhs } else { &old }
        };

        this.allow_data_races_mut(|this| this.write_immediate(**new_val, place))?;

        this.validate_atomic_rmw(place, atomic)?;

        this.buffered_atomic_rmw(new_val.to_scalar(), place, atomic, old.to_scalar())?;

        // Return the old value.
        Ok(old)
    }

    /// Perform an atomic compare and exchange at a given memory location.
    /// On success an atomic RMW operation is performed and on failure
    /// only an atomic read occurs. If `can_fail_spuriously` is true,
    /// then we treat it as a "compare_exchange_weak" operation, and
    /// some portion of the time fail even when the values are actually
    /// identical.
    fn atomic_compare_exchange_scalar(
        &mut self,
        place: &MPlaceTy<'tcx, Provenance>,
        expect_old: &ImmTy<'tcx, Provenance>,
        new: Scalar<Provenance>,
        success: AtomicRwOrd,
        fail: AtomicReadOrd,
        can_fail_spuriously: bool,
    ) -> InterpResult<'tcx, Immediate<Provenance>> {
        use rand::Rng as _;
        let this = self.eval_context_mut();
        this.atomic_access_check(place, AtomicAccessType::Rmw)?;

        // Failure ordering cannot be stronger than success ordering, therefore first attempt
        // to read with the failure ordering and if successful then try again with the success
        // read ordering and write in the success case.
        // Read as immediate for the sake of `binary_op()`
        let old = this.allow_data_races_mut(|this| this.read_immediate(place))?;
        // `binary_op` will bail if either of them is not a scalar.
        let eq = this.wrapping_binary_op(mir::BinOp::Eq, &old, expect_old)?;
        // If the operation would succeed, but is "weak", fail some portion
        // of the time, based on `success_rate`.
        let success_rate = 1.0 - this.machine.cmpxchg_weak_failure_rate;
        let cmpxchg_success = eq.to_scalar().to_bool()?
            && if can_fail_spuriously {
                this.machine.rng.get_mut().gen_bool(success_rate)
            } else {
                true
            };
        let res = Immediate::ScalarPair(old.to_scalar(), Scalar::from_bool(cmpxchg_success));

        // Update ptr depending on comparison.
        // if successful, perform a full rw-atomic validation
        // otherwise treat this as an atomic load with the fail ordering.
        if cmpxchg_success {
            this.allow_data_races_mut(|this| this.write_scalar(new, place))?;
            this.validate_atomic_rmw(place, success)?;
            this.buffered_atomic_rmw(new, place, success, old.to_scalar())?;
        } else {
            this.validate_atomic_load(place, fail)?;
            // A failed compare exchange is equivalent to a load, reading from the latest store
            // in the modification order.
            // Since `old` is only a value and not the store element, we need to separately
            // find it in our store buffer and perform load_impl on it.
            this.perform_read_on_buffered_latest(place, fail, old.to_scalar())?;
        }

        // Return the old value.
        Ok(res)
    }

    /// Update the data-race detector for an atomic fence on the current thread.
    fn atomic_fence(&mut self, atomic: AtomicFenceOrd) -> InterpResult<'tcx> {
        let this = self.eval_context_mut();
        let current_span = this.machine.current_span();
        if let Some(data_race) = &mut this.machine.data_race {
            data_race.maybe_perform_sync_operation(
                &this.machine.threads,
                current_span,
                |index, mut clocks| {
                    trace!("Atomic fence on {:?} with ordering {:?}", index, atomic);

                    // Apply data-race detection for the current fences
                    // this treats AcqRel and SeqCst as the same as an acquire
                    // and release fence applied in the same timestamp.
                    if atomic != AtomicFenceOrd::Release {
                        // Either Acquire | AcqRel | SeqCst
                        clocks.apply_acquire_fence();
                    }
                    if atomic != AtomicFenceOrd::Acquire {
                        // Either Release | AcqRel | SeqCst
                        clocks.apply_release_fence();
                    }
                    if atomic == AtomicFenceOrd::SeqCst {
                        data_race.last_sc_fence.borrow_mut().set_at_index(&clocks.clock, index);
                        clocks.fence_seqcst.join(&data_race.last_sc_fence.borrow());
                        clocks.write_seqcst.join(&data_race.last_sc_write.borrow());
                    }

                    // Increment timestamp in case of release semantics.
                    Ok(atomic != AtomicFenceOrd::Acquire)
                },
            )
        } else {
            Ok(())
        }
    }

    /// After all threads are done running, this allows data races to occur for subsequent
    /// 'administrative' machine accesses (that logically happen outside of the Abstract Machine).
    fn allow_data_races_all_threads_done(&mut self) {
        let this = self.eval_context_ref();
        assert!(this.have_all_terminated());
        if let Some(data_race) = &this.machine.data_race {
            let old = data_race.ongoing_action_data_race_free.replace(true);
            assert!(!old, "cannot nest allow_data_races");
        }
    }
}

/// Vector clock metadata for a logical memory allocation.
#[derive(Debug, Clone)]
pub struct VClockAlloc {
    /// Assigning each byte a MemoryCellClocks.
    alloc_ranges: RefCell<RangeMap<MemoryCellClocks>>,
}

impl VisitProvenance for VClockAlloc {
    fn visit_provenance(&self, _visit: &mut VisitWith<'_>) {
        // No tags or allocIds here.
    }
}

impl VClockAlloc {
    /// Create a new data-race detector for newly allocated memory.
    pub fn new_allocation(
        global: &GlobalState,
        thread_mgr: &ThreadManager<'_, '_>,
        len: Size,
        kind: MemoryKind<MiriMemoryKind>,
        current_span: Span,
    ) -> VClockAlloc {
        let (alloc_timestamp, alloc_index) = match kind {
            // User allocated and stack memory should track allocation.
            MemoryKind::Machine(
                MiriMemoryKind::Rust
                | MiriMemoryKind::Miri
                | MiriMemoryKind::C
                | MiriMemoryKind::WinHeap
<<<<<<< HEAD
                | MiriMemoryKind::LLVMStack
                | MiriMemoryKind::LLVMInterop
=======
                | MiriMemoryKind::WinLocal
>>>>>>> aa1c4590
                | MiriMemoryKind::Mmap,
            )
            | MemoryKind::Stack => {
                let (alloc_index, clocks) = global.current_thread_state(thread_mgr);
                let mut alloc_timestamp = clocks.clock[alloc_index];
                alloc_timestamp.span = current_span;
                (alloc_timestamp, alloc_index)
            }
            // Other global memory should trace races but be allocated at the 0 timestamp
            // (conceptually they are allocated before everything).
            MemoryKind::Machine(
                MiriMemoryKind::Global
                | MiriMemoryKind::Machine
                | MiriMemoryKind::Runtime
                | MiriMemoryKind::ExternStatic
                | MiriMemoryKind::Tls
                | MiriMemoryKind::LLVMStatic,
            )
            | MemoryKind::CallerLocation => (VTimestamp::ZERO, VectorIdx::MAX_INDEX),
        };
        VClockAlloc {
            alloc_ranges: RefCell::new(RangeMap::new(
                len,
                MemoryCellClocks::new(alloc_timestamp, alloc_index),
            )),
        }
    }

    // Find an index, if one exists where the value
    // in `l` is greater than the value in `r`.
    fn find_gt_index(l: &VClock, r: &VClock) -> Option<VectorIdx> {
        trace!("Find index where not {:?} <= {:?}", l, r);
        let l_slice = l.as_slice();
        let r_slice = r.as_slice();
        l_slice
            .iter()
            .zip(r_slice.iter())
            .enumerate()
            .find_map(|(idx, (&l, &r))| if l > r { Some(idx) } else { None })
            .or_else(|| {
                if l_slice.len() > r_slice.len() {
                    // By invariant, if l_slice is longer
                    // then one element must be larger.
                    // This just validates that this is true
                    // and reports earlier elements first.
                    let l_remainder_slice = &l_slice[r_slice.len()..];
                    let idx = l_remainder_slice
                        .iter()
                        .enumerate()
                        .find_map(|(idx, &r)| if r == VTimestamp::ZERO { None } else { Some(idx) })
                        .expect("Invalid VClock Invariant");
                    Some(idx + r_slice.len())
                } else {
                    None
                }
            })
            .map(VectorIdx::new)
    }

    /// Report a data-race found in the program.
    /// This finds the two racing threads and the type
    /// of data-race that occurred. This will also
    /// return info about the memory location the data-race
    /// occurred in. The `ty` parameter is used for diagnostics, letting
    /// the user know which type was involved in the access.
    #[cold]
    #[inline(never)]
    fn report_data_race<'tcx>(
        global: &GlobalState,
        thread_mgr: &ThreadManager<'_, '_>,
        mem_clocks: &MemoryCellClocks,
        access: AccessType,
        access_size: Size,
        ptr_dbg: Pointer<AllocId>,
        ty: Option<Ty<'_>>,
    ) -> InterpResult<'tcx> {
        let (current_index, current_clocks) = global.current_thread_state(thread_mgr);
        let mut other_size = None; // if `Some`, this was a size-mismatch race
        let write_clock;
        let (other_access, other_thread, other_clock) =
            // First check the atomic-nonatomic cases. If it looks like multiple
            // cases apply, this one should take precedence, else it might look like
            // we are reporting races between two non-atomic reads.
            if !access.is_atomic() &&
                let Some(atomic) = mem_clocks.atomic() &&
                let Some(idx) = Self::find_gt_index(&atomic.write_vector, &current_clocks.clock)
            {
                (AccessType::AtomicStore, idx, &atomic.write_vector)
            } else if !access.is_atomic() &&
                let Some(atomic) = mem_clocks.atomic() &&
                let Some(idx) = Self::find_gt_index(&atomic.read_vector, &current_clocks.clock)
            {
                (AccessType::AtomicLoad, idx, &atomic.read_vector)
            // Then check races with non-atomic writes/reads.
            } else if mem_clocks.write.1 > current_clocks.clock[mem_clocks.write.0] {
                write_clock = mem_clocks.write();
                (AccessType::NaWrite(mem_clocks.write_type), mem_clocks.write.0, &write_clock)
            } else if let Some(idx) = Self::find_gt_index(&mem_clocks.read, &current_clocks.clock) {
                (AccessType::NaRead(mem_clocks.read[idx].read_type()), idx, &mem_clocks.read)
            // Finally, mixed-size races.
            } else if access.is_atomic() && let Some(atomic) = mem_clocks.atomic() && atomic.size != access_size {
                // This is only a race if we are not synchronized with all atomic accesses, so find
                // the one we are not synchronized with.
                other_size = Some(atomic.size);
                if let Some(idx) = Self::find_gt_index(&atomic.write_vector, &current_clocks.clock)
                    {
                        (AccessType::AtomicStore, idx, &atomic.write_vector)
                    } else if let Some(idx) =
                        Self::find_gt_index(&atomic.read_vector, &current_clocks.clock)
                    {
                        (AccessType::AtomicLoad, idx, &atomic.read_vector)
                    } else {
                        unreachable!(
                            "Failed to report data-race for mixed-size access: no race found"
                        )
                    }
            } else {
                unreachable!("Failed to report data-race")
            };

        // Load elaborated thread information about the racing thread actions.
        let current_thread_info = global.print_thread_metadata(thread_mgr, current_index);
        let other_thread_info = global.print_thread_metadata(thread_mgr, other_thread);
        let involves_non_atomic = !access.is_atomic() || !other_access.is_atomic();

        // Throw the data-race detection.
        let extra = if other_size.is_some() {
            assert!(!involves_non_atomic);
            Some("overlapping unsynchronized atomic accesses must use the same access size")
        } else if access.is_read() && other_access.is_read() {
            assert!(involves_non_atomic);
            Some(
                "overlapping atomic and non-atomic accesses must be synchronized, even if both are read-only",
            )
        } else {
            None
        };
        Err(err_machine_stop!(TerminationInfo::DataRace {
            involves_non_atomic,
            extra,
            retag_explain: access.is_retag() || other_access.is_retag(),
            ptr: ptr_dbg,
            op1: RacingOp {
                action: other_access.description(None, other_size),
                thread_info: other_thread_info,
                span: other_clock.as_slice()[other_thread.index()].span_data(),
            },
            op2: RacingOp {
                action: access.description(ty, other_size.map(|_| access_size)),
                thread_info: current_thread_info,
                span: current_clocks.clock.as_slice()[current_index.index()].span_data(),
            },
        }))?
    }

    /// Detect data-races for an unsynchronized read operation. It will not perform
    /// data-race detection if `race_detecting()` is false, either due to no threads
    /// being created or if it is temporarily disabled during a racy read or write
    /// operation for which data-race detection is handled separately, for example
    /// atomic read operations. The `ty` parameter is used for diagnostics, letting
    /// the user know which type was read.
    pub fn read<'tcx>(
        &self,
        alloc_id: AllocId,
        access_range: AllocRange,
        read_type: NaReadType,
        ty: Option<Ty<'_>>,
        machine: &MiriMachine<'_, '_>,
    ) -> InterpResult<'tcx> {
        let current_span = machine.current_span();
        let global = machine.data_race.as_ref().unwrap();
        if global.race_detecting() {
            let (index, mut thread_clocks) = global.current_thread_state_mut(&machine.threads);
            let mut alloc_ranges = self.alloc_ranges.borrow_mut();
            for (mem_clocks_range, mem_clocks) in
                alloc_ranges.iter_mut(access_range.start, access_range.size)
            {
                if let Err(DataRace) =
                    mem_clocks.read_race_detect(&mut thread_clocks, index, read_type, current_span)
                {
                    drop(thread_clocks);
                    // Report data-race.
                    return Self::report_data_race(
                        global,
                        &machine.threads,
                        mem_clocks,
                        AccessType::NaRead(read_type),
                        access_range.size,
                        Pointer::new(alloc_id, Size::from_bytes(mem_clocks_range.start)),
                        ty,
                    );
                }
            }
            Ok(())
        } else {
            Ok(())
        }
    }

    /// Detect data-races for an unsynchronized write operation. It will not perform
    /// data-race detection if `race_detecting()` is false, either due to no threads
    /// being created or if it is temporarily disabled during a racy read or write
    /// operation. The `ty` parameter is used for diagnostics, letting
    /// the user know which type was written.
    pub fn write<'tcx>(
        &mut self,
        alloc_id: AllocId,
        access_range: AllocRange,
        write_type: NaWriteType,
        ty: Option<Ty<'_>>,
        machine: &mut MiriMachine<'_, '_>,
    ) -> InterpResult<'tcx> {
        let current_span = machine.current_span();
        let global = machine.data_race.as_mut().unwrap();
        if global.race_detecting() {
            let (index, mut thread_clocks) = global.current_thread_state_mut(&machine.threads);
            for (mem_clocks_range, mem_clocks) in
                self.alloc_ranges.get_mut().iter_mut(access_range.start, access_range.size)
            {
                if let Err(DataRace) = mem_clocks.write_race_detect(
                    &mut thread_clocks,
                    index,
                    write_type,
                    current_span,
                ) {
                    drop(thread_clocks);
                    // Report data-race
                    return Self::report_data_race(
                        global,
                        &machine.threads,
                        mem_clocks,
                        AccessType::NaWrite(write_type),
                        access_range.size,
                        Pointer::new(alloc_id, Size::from_bytes(mem_clocks_range.start)),
                        ty,
                    );
                }
            }
            Ok(())
        } else {
            Ok(())
        }
    }
}

impl<'mir, 'tcx: 'mir> EvalContextPrivExt<'mir, 'tcx> for MiriInterpCx<'mir, 'tcx> {}
trait EvalContextPrivExt<'mir, 'tcx: 'mir>: MiriInterpCxExt<'mir, 'tcx> {
    /// Temporarily allow data-races to occur. This should only be used in
    /// one of these cases:
    /// - One of the appropriate `validate_atomic` functions will be called to
    /// to treat a memory access as atomic.
    /// - The memory being accessed should be treated as internal state, that
    /// cannot be accessed by the interpreted program.
    /// - Execution of the interpreted program execution has halted.
    #[inline]
    fn allow_data_races_ref<R>(&self, op: impl FnOnce(&MiriInterpCx<'mir, 'tcx>) -> R) -> R {
        let this = self.eval_context_ref();
        if let Some(data_race) = &this.machine.data_race {
            let old = data_race.ongoing_action_data_race_free.replace(true);
            assert!(!old, "cannot nest allow_data_races");
        }
        let result = op(this);
        if let Some(data_race) = &this.machine.data_race {
            data_race.ongoing_action_data_race_free.set(false);
        }
        result
    }

    /// Same as `allow_data_races_ref`, this temporarily disables any data-race detection and
    /// so should only be used for atomic operations or internal state that the program cannot
    /// access.
    #[inline]
    fn allow_data_races_mut<R>(
        &mut self,
        op: impl FnOnce(&mut MiriInterpCx<'mir, 'tcx>) -> R,
    ) -> R {
        let this = self.eval_context_mut();
        if let Some(data_race) = &this.machine.data_race {
            let old = data_race.ongoing_action_data_race_free.replace(true);
            assert!(!old, "cannot nest allow_data_races");
        }
        let result = op(this);
        if let Some(data_race) = &this.machine.data_race {
            data_race.ongoing_action_data_race_free.set(false);
        }
        result
    }

    /// Checks that an atomic access is legal at the given place.
    fn atomic_access_check(
        &self,
        place: &MPlaceTy<'tcx, Provenance>,
        access_type: AtomicAccessType,
    ) -> InterpResult<'tcx> {
        let this = self.eval_context_ref();
        // Check alignment requirements. Atomics must always be aligned to their size,
        // even if the type they wrap would be less aligned (e.g. AtomicU64 on 32bit must
        // be 8-aligned).
        let align = Align::from_bytes(place.layout.size.bytes()).unwrap();
        this.check_ptr_align(place.ptr(), align)?;
        // Ensure the allocation is mutable. Even failing (read-only) compare_exchange need mutable
        // memory on many targets (i.e., they segfault if taht memory is mapped read-only), and
        // atomic loads can be implemented via compare_exchange on some targets. There could
        // possibly be some very specific exceptions to this, see
        // <https://github.com/rust-lang/miri/pull/2464#discussion_r939636130> for details.
        // We avoid `get_ptr_alloc` since we do *not* want to run the access hooks -- the actual
        // access will happen later.
        let (alloc_id, _offset, _prov) = this
            .ptr_try_get_alloc_id(place.ptr())
            .expect("there are no zero-sized atomic accesses");
        if this.get_alloc_mutability(alloc_id)? == Mutability::Not {
            // See if this is fine.
            match access_type {
                AtomicAccessType::Rmw | AtomicAccessType::Store => {
                    throw_ub_format!(
                        "atomic store and read-modify-write operations cannot be performed on read-only memory\n\
                        see <https://doc.rust-lang.org/nightly/std/sync/atomic/index.html#atomic-accesses-to-read-only-memory> for more information"
                    );
                }
                AtomicAccessType::Load(_)
                    if place.layout.size > this.tcx.data_layout().pointer_size() =>
                {
                    throw_ub_format!(
                        "large atomic load operations cannot be performed on read-only memory\n\
                        these operations often have to be implemented using read-modify-write operations, which require writeable memory\n\
                        see <https://doc.rust-lang.org/nightly/std/sync/atomic/index.html#atomic-accesses-to-read-only-memory> for more information"
                    );
                }
                AtomicAccessType::Load(o) if o != AtomicReadOrd::Relaxed => {
                    throw_ub_format!(
                        "non-relaxed atomic load operations cannot be performed on read-only memory\n\
                        these operations sometimes have to be implemented using read-modify-write operations, which require writeable memory\n\
                        see <https://doc.rust-lang.org/nightly/std/sync/atomic/index.html#atomic-accesses-to-read-only-memory> for more information"
                    );
                }
                _ => {
                    // Large relaxed loads are fine!
                }
            }
        }
        Ok(())
    }

    /// Update the data-race detector for an atomic read occurring at the
    /// associated memory-place and on the current thread.
    fn validate_atomic_load(
        &self,
        place: &MPlaceTy<'tcx, Provenance>,
        atomic: AtomicReadOrd,
    ) -> InterpResult<'tcx> {
        let this = self.eval_context_ref();
        this.validate_atomic_op(
            place,
            atomic,
            AccessType::AtomicLoad,
            move |memory, clocks, index, atomic| {
                if atomic == AtomicReadOrd::Relaxed {
                    memory.load_relaxed(&mut *clocks, index, place.layout.size)
                } else {
                    memory.load_acquire(&mut *clocks, index, place.layout.size)
                }
            },
        )
    }

    /// Update the data-race detector for an atomic write occurring at the
    /// associated memory-place and on the current thread.
    fn validate_atomic_store(
        &mut self,
        place: &MPlaceTy<'tcx, Provenance>,
        atomic: AtomicWriteOrd,
    ) -> InterpResult<'tcx> {
        let this = self.eval_context_mut();
        this.validate_atomic_op(
            place,
            atomic,
            AccessType::AtomicStore,
            move |memory, clocks, index, atomic| {
                if atomic == AtomicWriteOrd::Relaxed {
                    memory.store_relaxed(clocks, index, place.layout.size)
                } else {
                    memory.store_release(clocks, index, place.layout.size)
                }
            },
        )
    }

    /// Update the data-race detector for an atomic read-modify-write occurring
    /// at the associated memory place and on the current thread.
    fn validate_atomic_rmw(
        &mut self,
        place: &MPlaceTy<'tcx, Provenance>,
        atomic: AtomicRwOrd,
    ) -> InterpResult<'tcx> {
        use AtomicRwOrd::*;
        let acquire = matches!(atomic, Acquire | AcqRel | SeqCst);
        let release = matches!(atomic, Release | AcqRel | SeqCst);
        let this = self.eval_context_mut();
        this.validate_atomic_op(
            place,
            atomic,
            AccessType::AtomicRmw,
            move |memory, clocks, index, _| {
                if acquire {
                    memory.load_acquire(clocks, index, place.layout.size)?;
                } else {
                    memory.load_relaxed(clocks, index, place.layout.size)?;
                }
                if release {
                    memory.rmw_release(clocks, index, place.layout.size)
                } else {
                    memory.rmw_relaxed(clocks, index, place.layout.size)
                }
            },
        )
    }

    /// Generic atomic operation implementation
    fn validate_atomic_op<A: Debug + Copy>(
        &self,
        place: &MPlaceTy<'tcx, Provenance>,
        atomic: A,
        access: AccessType,
        mut op: impl FnMut(
            &mut MemoryCellClocks,
            &mut ThreadClockSet,
            VectorIdx,
            A,
        ) -> Result<(), DataRace>,
    ) -> InterpResult<'tcx> {
        let this = self.eval_context_ref();
        assert!(access.is_atomic());
        if let Some(data_race) = &this.machine.data_race {
            if data_race.race_detecting() {
                let size = place.layout.size;
                let (alloc_id, base_offset, _prov) = this.ptr_get_alloc_id(place.ptr())?;
                // Load and log the atomic operation.
                // Note that atomic loads are possible even from read-only allocations, so `get_alloc_extra_mut` is not an option.
                let alloc_meta = this.get_alloc_extra(alloc_id)?.data_race.as_ref().unwrap();
                trace!(
                    "Atomic op({}) with ordering {:?} on {:?} (size={})",
                    access.description(None, None),
                    &atomic,
                    place.ptr(),
                    size.bytes()
                );

                let current_span = this.machine.current_span();
                // Perform the atomic operation.
                data_race.maybe_perform_sync_operation(
                    &this.machine.threads,
                    current_span,
                    |index, mut thread_clocks| {
                        for (mem_clocks_range, mem_clocks) in
                            alloc_meta.alloc_ranges.borrow_mut().iter_mut(base_offset, size)
                        {
                            if let Err(DataRace) = op(mem_clocks, &mut thread_clocks, index, atomic)
                            {
                                mem::drop(thread_clocks);
                                return VClockAlloc::report_data_race(
                                    data_race,
                                    &this.machine.threads,
                                    mem_clocks,
                                    access,
                                    place.layout.size,
                                    Pointer::new(
                                        alloc_id,
                                        Size::from_bytes(mem_clocks_range.start),
                                    ),
                                    None,
                                )
                                .map(|_| true);
                            }
                        }

                        // This conservatively assumes all operations have release semantics
                        Ok(true)
                    },
                )?;

                // Log changes to atomic memory.
                if tracing::enabled!(tracing::Level::TRACE) {
                    for (_offset, mem_clocks) in
                        alloc_meta.alloc_ranges.borrow().iter(base_offset, size)
                    {
                        trace!(
                            "Updated atomic memory({:?}, size={}) to {:#?}",
                            place.ptr(),
                            size.bytes(),
                            mem_clocks.atomic_ops
                        );
                    }
                }
            }
        }
        Ok(())
    }
}

/// Extra metadata associated with a thread.
#[derive(Debug, Clone, Default)]
struct ThreadExtraState {
    /// The current vector index in use by the
    /// thread currently, this is set to None
    /// after the vector index has been re-used
    /// and hence the value will never need to be
    /// read during data-race reporting.
    vector_index: Option<VectorIdx>,

    /// Thread termination vector clock, this
    /// is set on thread termination and is used
    /// for joining on threads since the vector_index
    /// may be re-used when the join operation occurs.
    termination_vector_clock: Option<VClock>,
}

/// Global data-race detection state, contains the currently
/// executing thread as well as the vector-clocks associated
/// with each of the threads.
// FIXME: it is probably better to have one large RefCell, than to have so many small ones.
#[derive(Debug, Clone)]
pub struct GlobalState {
    /// Set to true once the first additional
    /// thread has launched, due to the dependency
    /// between before and after a thread launch.
    /// Any data-races must be recorded after this
    /// so concurrent execution can ignore recording
    /// any data-races.
    multi_threaded: Cell<bool>,

    /// A flag to mark we are currently performing
    /// a data race free action (such as atomic access)
    /// to suppress the race detector
    ongoing_action_data_race_free: Cell<bool>,

    /// Mapping of a vector index to a known set of thread
    /// clocks, this is not directly mapping from a thread id
    /// since it may refer to multiple threads.
    vector_clocks: RefCell<IndexVec<VectorIdx, ThreadClockSet>>,

    /// Mapping of a given vector index to the current thread
    /// that the execution is representing, this may change
    /// if a vector index is re-assigned to a new thread.
    vector_info: RefCell<IndexVec<VectorIdx, ThreadId>>,

    /// The mapping of a given thread to associated thread metadata.
    thread_info: RefCell<IndexVec<ThreadId, ThreadExtraState>>,

    /// Potential vector indices that could be re-used on thread creation
    /// values are inserted here on after the thread has terminated and
    /// been joined with, and hence may potentially become free
    /// for use as the index for a new thread.
    /// Elements in this set may still require the vector index to
    /// report data-races, and can only be re-used after all
    /// active vector-clocks catch up with the threads timestamp.
    reuse_candidates: RefCell<FxHashSet<VectorIdx>>,

    /// This contains threads that have terminated, but not yet joined
    /// and so cannot become re-use candidates until a join operation
    /// occurs.
    /// The associated vector index will be moved into re-use candidates
    /// after the join operation occurs.
    terminated_threads: RefCell<FxHashMap<ThreadId, VectorIdx>>,

    /// The timestamp of last SC fence performed by each thread
    last_sc_fence: RefCell<VClock>,

    /// The timestamp of last SC write performed by each thread
    last_sc_write: RefCell<VClock>,

    /// Track when an outdated (weak memory) load happens.
    pub track_outdated_loads: bool,
}

impl VisitProvenance for GlobalState {
    fn visit_provenance(&self, _visit: &mut VisitWith<'_>) {
        // We don't have any tags.
    }
}

impl GlobalState {
    /// Create a new global state, setup with just thread-id=0
    /// advanced to timestamp = 1.
    pub fn new(config: &MiriConfig) -> Self {
        let mut global_state = GlobalState {
            multi_threaded: Cell::new(false),
            ongoing_action_data_race_free: Cell::new(false),
            vector_clocks: RefCell::new(IndexVec::new()),
            vector_info: RefCell::new(IndexVec::new()),
            thread_info: RefCell::new(IndexVec::new()),
            reuse_candidates: RefCell::new(FxHashSet::default()),
            terminated_threads: RefCell::new(FxHashMap::default()),
            last_sc_fence: RefCell::new(VClock::default()),
            last_sc_write: RefCell::new(VClock::default()),
            track_outdated_loads: config.track_outdated_loads,
        };

        // Setup the main-thread since it is not explicitly created:
        // uses vector index and thread-id 0.
        let index = global_state.vector_clocks.get_mut().push(ThreadClockSet::default());
        global_state.vector_info.get_mut().push(ThreadId::new(0));
        global_state
            .thread_info
            .get_mut()
            .push(ThreadExtraState { vector_index: Some(index), termination_vector_clock: None });

        global_state
    }

    // We perform data race detection when there are more than 1 active thread
    // and we have not temporarily disabled race detection to perform something
    // data race free
    fn race_detecting(&self) -> bool {
        self.multi_threaded.get() && !self.ongoing_action_data_race_free.get()
    }

    pub fn ongoing_action_data_race_free(&self) -> bool {
        self.ongoing_action_data_race_free.get()
    }

    // Try to find vector index values that can potentially be re-used
    // by a new thread instead of a new vector index being created.
    fn find_vector_index_reuse_candidate(&self) -> Option<VectorIdx> {
        let mut reuse = self.reuse_candidates.borrow_mut();
        let vector_clocks = self.vector_clocks.borrow();
        let vector_info = self.vector_info.borrow();
        let terminated_threads = self.terminated_threads.borrow();
        for &candidate in reuse.iter() {
            let target_timestamp = vector_clocks[candidate].clock[candidate];
            if vector_clocks.iter_enumerated().all(|(clock_idx, clock)| {
                // The thread happens before the clock, and hence cannot report
                // a data-race with this the candidate index.
                let no_data_race = clock.clock[candidate] >= target_timestamp;

                // The vector represents a thread that has terminated and hence cannot
                // report a data-race with the candidate index.
                let thread_id = vector_info[clock_idx];
                let vector_terminated =
                    reuse.contains(&clock_idx) || terminated_threads.contains_key(&thread_id);

                // The vector index cannot report a race with the candidate index
                // and hence allows the candidate index to be re-used.
                no_data_race || vector_terminated
            }) {
                // All vector clocks for each vector index are equal to
                // the target timestamp, and the thread is known to have
                // terminated, therefore this vector clock index cannot
                // report any more data-races.
                assert!(reuse.remove(&candidate));
                return Some(candidate);
            }
        }
        None
    }

    // Hook for thread creation, enabled multi-threaded execution and marks
    // the current thread timestamp as happening-before the current thread.
    #[inline]
    pub fn thread_created(
        &mut self,
        thread_mgr: &ThreadManager<'_, '_>,
        thread: ThreadId,
        current_span: Span,
    ) {
        let current_index = self.current_index(thread_mgr);

        // Enable multi-threaded execution, there are now at least two threads
        // so data-races are now possible.
        self.multi_threaded.set(true);

        // Load and setup the associated thread metadata
        let mut thread_info = self.thread_info.borrow_mut();
        thread_info.ensure_contains_elem(thread, Default::default);

        // Assign a vector index for the thread, attempting to re-use an old
        // vector index that can no longer report any data-races if possible.
        let created_index = if let Some(reuse_index) = self.find_vector_index_reuse_candidate() {
            // Now re-configure the re-use candidate, increment the clock
            // for the new sync use of the vector.
            let vector_clocks = self.vector_clocks.get_mut();
            vector_clocks[reuse_index].increment_clock(reuse_index, current_span);

            // Locate the old thread the vector was associated with and update
            // it to represent the new thread instead.
            let vector_info = self.vector_info.get_mut();
            let old_thread = vector_info[reuse_index];
            vector_info[reuse_index] = thread;

            // Mark the thread the vector index was associated with as no longer
            // representing a thread index.
            thread_info[old_thread].vector_index = None;

            reuse_index
        } else {
            // No vector re-use candidates available, instead create
            // a new vector index.
            let vector_info = self.vector_info.get_mut();
            vector_info.push(thread)
        };

        trace!("Creating thread = {:?} with vector index = {:?}", thread, created_index);

        // Mark the chosen vector index as in use by the thread.
        thread_info[thread].vector_index = Some(created_index);

        // Create a thread clock set if applicable.
        let vector_clocks = self.vector_clocks.get_mut();
        if created_index == vector_clocks.next_index() {
            vector_clocks.push(ThreadClockSet::default());
        }

        // Now load the two clocks and configure the initial state.
        let (current, created) = vector_clocks.pick2_mut(current_index, created_index);

        // Join the created with current, since the current threads
        // previous actions happen-before the created thread.
        created.join_with(current);

        // Advance both threads after the synchronized operation.
        // Both operations are considered to have release semantics.
        current.increment_clock(current_index, current_span);
        created.increment_clock(created_index, current_span);
    }

    /// Hook on a thread join to update the implicit happens-before relation between the joined
    /// thread (the joinee, the thread that someone waited on) and the current thread (the joiner,
    /// the thread who was waiting).
    #[inline]
    pub fn thread_joined(
        &mut self,
        thread_mgr: &ThreadManager<'_, '_>,
        joiner: ThreadId,
        joinee: ThreadId,
    ) {
        let clocks_vec = self.vector_clocks.get_mut();
        let thread_info = self.thread_info.get_mut();

        // Load the vector clock of the current thread.
        let current_index = thread_info[joiner]
            .vector_index
            .expect("Performed thread join on thread with no assigned vector");
        let current = &mut clocks_vec[current_index];

        // Load the associated vector clock for the terminated thread.
        let join_clock = thread_info[joinee]
            .termination_vector_clock
            .as_ref()
            .expect("Joined with thread but thread has not terminated");

        // The join thread happens-before the current thread
        // so update the current vector clock.
        // Is not a release operation so the clock is not incremented.
        current.clock.join(join_clock);

        // Check the number of live threads, if the value is 1
        // then test for potentially disabling multi-threaded execution.
        if thread_mgr.get_live_thread_count() == 1 {
            // May potentially be able to disable multi-threaded execution.
            let current_clock = &clocks_vec[current_index];
            if clocks_vec
                .iter_enumerated()
                .all(|(idx, clocks)| clocks.clock[idx] <= current_clock.clock[idx])
            {
                // All thread terminations happen-before the current clock
                // therefore no data-races can be reported until a new thread
                // is created, so disable multi-threaded execution.
                self.multi_threaded.set(false);
            }
        }

        // If the thread is marked as terminated but not joined
        // then move the thread to the re-use set.
        let termination = self.terminated_threads.get_mut();
        if let Some(index) = termination.remove(&joinee) {
            let reuse = self.reuse_candidates.get_mut();
            reuse.insert(index);
        }
    }

    /// On thread termination, the vector-clock may re-used
    /// in the future once all remaining thread-clocks catch
    /// up with the time index of the terminated thread.
    /// This assigns thread termination with a unique index
    /// which will be used to join the thread
    /// This should be called strictly before any calls to
    /// `thread_joined`.
    #[inline]
    pub fn thread_terminated(&mut self, thread_mgr: &ThreadManager<'_, '_>, current_span: Span) {
        let current_index = self.current_index(thread_mgr);

        // Increment the clock to a unique termination timestamp.
        let vector_clocks = self.vector_clocks.get_mut();
        let current_clocks = &mut vector_clocks[current_index];
        current_clocks.increment_clock(current_index, current_span);

        // Load the current thread id for the executing vector.
        let vector_info = self.vector_info.get_mut();
        let current_thread = vector_info[current_index];

        // Load the current thread metadata, and move to a terminated
        // vector state. Setting up the vector clock all join operations
        // will use.
        let thread_info = self.thread_info.get_mut();
        let current = &mut thread_info[current_thread];
        current.termination_vector_clock = Some(current_clocks.clock.clone());

        // Add this thread as a candidate for re-use after a thread join
        // occurs.
        let termination = self.terminated_threads.get_mut();
        termination.insert(current_thread, current_index);
    }

    /// Attempt to perform a synchronized operation, this
    /// will perform no operation if multi-threading is
    /// not currently enabled.
    /// Otherwise it will increment the clock for the current
    /// vector before and after the operation for data-race
    /// detection between any happens-before edges the
    /// operation may create.
    fn maybe_perform_sync_operation<'tcx>(
        &self,
        thread_mgr: &ThreadManager<'_, '_>,
        current_span: Span,
        op: impl FnOnce(VectorIdx, RefMut<'_, ThreadClockSet>) -> InterpResult<'tcx, bool>,
    ) -> InterpResult<'tcx> {
        if self.multi_threaded.get() {
            let (index, clocks) = self.current_thread_state_mut(thread_mgr);
            if op(index, clocks)? {
                let (_, mut clocks) = self.current_thread_state_mut(thread_mgr);
                clocks.increment_clock(index, current_span);
            }
        }
        Ok(())
    }

    /// Internal utility to identify a thread stored internally
    /// returns the id and the name for better diagnostics.
    fn print_thread_metadata(
        &self,
        thread_mgr: &ThreadManager<'_, '_>,
        vector: VectorIdx,
    ) -> String {
        let thread = self.vector_info.borrow()[vector];
        let thread_name = thread_mgr.get_thread_display_name(thread);
        format!("thread `{thread_name}`")
    }

    /// Acquire a lock, express that the previous call of
    /// `validate_lock_release` must happen before this.
    /// As this is an acquire operation, the thread timestamp is not
    /// incremented.
    pub fn validate_lock_acquire(&self, lock: &VClock, thread: ThreadId) {
        let (_, mut clocks) = self.load_thread_state_mut(thread);
        clocks.clock.join(lock);
    }

    /// Release a lock handle, express that this happens-before
    /// any subsequent calls to `validate_lock_acquire`.
    /// For normal locks this should be equivalent to `validate_lock_release_shared`
    /// since an acquire operation should have occurred before, however
    /// for futex & condvar operations this is not the case and this
    /// operation must be used.
    pub fn validate_lock_release(&self, lock: &mut VClock, thread: ThreadId, current_span: Span) {
        let (index, mut clocks) = self.load_thread_state_mut(thread);
        lock.clone_from(&clocks.clock);
        clocks.increment_clock(index, current_span);
    }

    /// Release a lock handle, express that this happens-before
    /// any subsequent calls to `validate_lock_acquire` as well
    /// as any previous calls to this function after any
    /// `validate_lock_release` calls.
    /// For normal locks this should be equivalent to `validate_lock_release`.
    /// This function only exists for joining over the set of concurrent readers
    /// in a read-write lock and should not be used for anything else.
    pub fn validate_lock_release_shared(
        &self,
        lock: &mut VClock,
        thread: ThreadId,
        current_span: Span,
    ) {
        let (index, mut clocks) = self.load_thread_state_mut(thread);
        lock.join(&clocks.clock);
        clocks.increment_clock(index, current_span);
    }

    /// Load the vector index used by the given thread as well as the set of vector clocks
    /// used by the thread.
    #[inline]
    fn load_thread_state_mut(&self, thread: ThreadId) -> (VectorIdx, RefMut<'_, ThreadClockSet>) {
        let index = self.thread_info.borrow()[thread]
            .vector_index
            .expect("Loading thread state for thread with no assigned vector");
        let ref_vector = self.vector_clocks.borrow_mut();
        let clocks = RefMut::map(ref_vector, |vec| &mut vec[index]);
        (index, clocks)
    }

    /// Load the current vector clock in use and the current set of thread clocks
    /// in use for the vector.
    #[inline]
    pub(super) fn current_thread_state(
        &self,
        thread_mgr: &ThreadManager<'_, '_>,
    ) -> (VectorIdx, Ref<'_, ThreadClockSet>) {
        let index = self.current_index(thread_mgr);
        let ref_vector = self.vector_clocks.borrow();
        let clocks = Ref::map(ref_vector, |vec| &vec[index]);
        (index, clocks)
    }

    /// Load the current vector clock in use and the current set of thread clocks
    /// in use for the vector mutably for modification.
    #[inline]
    pub(super) fn current_thread_state_mut(
        &self,
        thread_mgr: &ThreadManager<'_, '_>,
    ) -> (VectorIdx, RefMut<'_, ThreadClockSet>) {
        let index = self.current_index(thread_mgr);
        let ref_vector = self.vector_clocks.borrow_mut();
        let clocks = RefMut::map(ref_vector, |vec| &mut vec[index]);
        (index, clocks)
    }

    /// Return the current thread, should be the same
    /// as the data-race active thread.
    #[inline]
    fn current_index(&self, thread_mgr: &ThreadManager<'_, '_>) -> VectorIdx {
        let active_thread_id = thread_mgr.get_active_thread_id();
        self.thread_info.borrow()[active_thread_id]
            .vector_index
            .expect("active thread has no assigned vector")
    }

    // SC ATOMIC STORE rule in the paper.
    pub(super) fn sc_write(&self, thread_mgr: &ThreadManager<'_, '_>) {
        let (index, clocks) = self.current_thread_state(thread_mgr);
        self.last_sc_write.borrow_mut().set_at_index(&clocks.clock, index);
    }

    // SC ATOMIC READ rule in the paper.
    pub(super) fn sc_read(&self, thread_mgr: &ThreadManager<'_, '_>) {
        let (.., mut clocks) = self.current_thread_state_mut(thread_mgr);
        clocks.read_seqcst.join(&self.last_sc_fence.borrow());
    }
}<|MERGE_RESOLUTION|>--- conflicted
+++ resolved
@@ -854,12 +854,9 @@
                 | MiriMemoryKind::Miri
                 | MiriMemoryKind::C
                 | MiriMemoryKind::WinHeap
-<<<<<<< HEAD
                 | MiriMemoryKind::LLVMStack
                 | MiriMemoryKind::LLVMInterop
-=======
                 | MiriMemoryKind::WinLocal
->>>>>>> aa1c4590
                 | MiriMemoryKind::Mmap,
             )
             | MemoryKind::Stack => {
