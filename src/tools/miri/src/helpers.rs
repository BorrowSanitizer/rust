use std::cmp;
use std::collections::BTreeSet;
use std::iter;
<<<<<<< HEAD
use std::num::NonZeroUsize;

use crate::helpers::rustc_data_structures::fx::FxHashMap;
use crate::helpers::ty::List;
use log::debug;
use log::trace;
=======
use std::num::NonZero;
use std::sync::Mutex;
use std::time::Duration;

use rand::RngCore;

use rustc_apfloat::ieee::{Double, Single};
use rustc_apfloat::Float;
>>>>>>> aa1c4590
use rustc_hir::def::{DefKind, Namespace};
use rustc_hir::def_id::{DefId, CRATE_DEF_INDEX};
use rustc_index::IndexVec;
use rustc_middle::mir;
use rustc_middle::ty::Instance;
use rustc_middle::ty::{
    self,
    layout::{LayoutOf, TyAndLayout},
    FloatTy, IntTy, Ty, TyCtxt, UintTy,
};
use rustc_span::{def_id::CrateNum, sym, Span, Symbol};
use rustc_target::abi::{Align, FieldIdx, FieldsShape, Size, Variants};
use rustc_target::spec::abi::Abi;
use std::time::Duration;

<<<<<<< HEAD
use rand::RngCore;

use crate::Provenance;
=======
>>>>>>> aa1c4590
use crate::*;

/// Indicates which kind of access is being performed.
#[derive(Copy, Clone, Hash, PartialEq, Eq, Debug)]
pub enum AccessKind {
    Read,
    Write,
}

// This mapping should match `decode_error_kind` in
// <https://github.com/rust-lang/rust/blob/master/library/std/src/sys/pal/unix/mod.rs>.
const UNIX_IO_ERROR_TABLE: &[(&str, std::io::ErrorKind)] = {
    use std::io::ErrorKind::*;
    &[
        ("E2BIG", ArgumentListTooLong),
        ("EADDRINUSE", AddrInUse),
        ("EADDRNOTAVAIL", AddrNotAvailable),
        ("EBUSY", ResourceBusy),
        ("ECONNABORTED", ConnectionAborted),
        ("ECONNREFUSED", ConnectionRefused),
        ("ECONNRESET", ConnectionReset),
        ("EDEADLK", Deadlock),
        ("EDQUOT", FilesystemQuotaExceeded),
        ("EEXIST", AlreadyExists),
        ("EFBIG", FileTooLarge),
        ("EHOSTUNREACH", HostUnreachable),
        ("EINTR", Interrupted),
        ("EINVAL", InvalidInput),
        ("EISDIR", IsADirectory),
        ("ELOOP", FilesystemLoop),
        ("ENOENT", NotFound),
        ("ENOMEM", OutOfMemory),
        ("ENOSPC", StorageFull),
        ("ENOSYS", Unsupported),
        ("EMLINK", TooManyLinks),
        ("ENAMETOOLONG", InvalidFilename),
        ("ENETDOWN", NetworkDown),
        ("ENETUNREACH", NetworkUnreachable),
        ("ENOTCONN", NotConnected),
        ("ENOTDIR", NotADirectory),
        ("ENOTEMPTY", DirectoryNotEmpty),
        ("EPIPE", BrokenPipe),
        ("EROFS", ReadOnlyFilesystem),
        ("ESPIPE", NotSeekable),
        ("ESTALE", StaleNetworkFileHandle),
        ("ETIMEDOUT", TimedOut),
        ("ETXTBSY", ExecutableFileBusy),
        ("EXDEV", CrossesDevices),
        // The following have two valid options. We have both for the forwards mapping; only the
        // first one will be used for the backwards mapping.
        ("EPERM", PermissionDenied),
        ("EACCES", PermissionDenied),
        ("EWOULDBLOCK", WouldBlock),
        ("EAGAIN", WouldBlock),
    ]
};

/// Gets an instance for a path.
///
/// A `None` namespace indicates we are looking for a module.
fn try_resolve_did(tcx: TyCtxt<'_>, path: &[&str], namespace: Option<Namespace>) -> Option<DefId> {
    /// Yield all children of the given item, that have the given name.
    fn find_children<'tcx: 'a, 'a>(
        tcx: TyCtxt<'tcx>,
        item: DefId,
        name: &'a str,
    ) -> impl Iterator<Item = DefId> + 'a {
        tcx.module_children(item)
            .iter()
            .filter(move |item| item.ident.name.as_str() == name)
            .map(move |item| item.res.def_id())
    }

    // Take apart the path: leading crate, a sequence of modules, and potentially a final item.
    let (&crate_name, path) = path.split_first().expect("paths must have at least one segment");
    let (modules, item) = if let Some(namespace) = namespace {
        let (&item_name, modules) =
            path.split_last().expect("non-module paths must have at least 2 segments");
        (modules, Some((item_name, namespace)))
    } else {
        (path, None)
    };

    // There may be more than one crate with this name. We try them all.
    // (This is particularly relevant when running `std` tests as then there are two `std` crates:
    // the one in the sysroot and the one locally built by `cargo test`.)
    // FIXME: can we prefer the one from the sysroot?
    'crates: for krate in
        tcx.crates(()).iter().filter(|&&krate| tcx.crate_name(krate).as_str() == crate_name)
    {
        let mut cur_item = DefId { krate: *krate, index: CRATE_DEF_INDEX };
        // Go over the modules.
        for &segment in modules {
            let Some(next_item) = find_children(tcx, cur_item, segment)
                .find(|item| tcx.def_kind(item) == DefKind::Mod)
            else {
                continue 'crates;
            };
            cur_item = next_item;
        }
        // Finally, look up the desired item in this module, if any.
        match item {
            Some((item_name, namespace)) => {
                let Some(item) = find_children(tcx, cur_item, item_name)
                    .find(|item| tcx.def_kind(item).ns() == Some(namespace))
                else {
                    continue 'crates;
                };
                return Some(item);
            }
            None => {
                // Just return the module.
                return Some(cur_item);
            }
        }
    }
    // Item not found in any of the crates with the right name.
    None
}

/// Convert a softfloat type to its corresponding hostfloat type.
pub trait ToHost {
    type HostFloat;
    fn to_host(self) -> Self::HostFloat;
}

/// Convert a hostfloat type to its corresponding softfloat type.
pub trait ToSoft {
    type SoftFloat;
    fn to_soft(self) -> Self::SoftFloat;
}

impl ToHost for rustc_apfloat::ieee::Double {
    type HostFloat = f64;

    fn to_host(self) -> Self::HostFloat {
        f64::from_bits(self.to_bits().try_into().unwrap())
    }
}

impl ToSoft for f64 {
    type SoftFloat = rustc_apfloat::ieee::Double;

    fn to_soft(self) -> Self::SoftFloat {
        Float::from_bits(self.to_bits().into())
    }
}

impl ToHost for rustc_apfloat::ieee::Single {
    type HostFloat = f32;

    fn to_host(self) -> Self::HostFloat {
        f32::from_bits(self.to_bits().try_into().unwrap())
    }
}

impl ToSoft for f32 {
    type SoftFloat = rustc_apfloat::ieee::Single;

    fn to_soft(self) -> Self::SoftFloat {
        Float::from_bits(self.to_bits().into())
    }
}

impl<'mir, 'tcx: 'mir> EvalContextExt<'mir, 'tcx> for crate::MiriInterpCx<'mir, 'tcx> {}
pub trait EvalContextExt<'mir, 'tcx: 'mir>: crate::MiriInterpCxExt<'mir, 'tcx> {
    /// Checks if the given crate/module exists.
    fn have_module(&self, path: &[&str]) -> bool {
        try_resolve_did(*self.eval_context_ref().tcx, path, None).is_some()
    }

    /// Gets an instance for a path; fails gracefully if the path does not exist.
    fn try_resolve_path(&self, path: &[&str], namespace: Namespace) -> Option<ty::Instance<'tcx>> {
        let tcx = self.eval_context_ref().tcx.tcx;
        let did = try_resolve_did(tcx, path, Some(namespace))?;
        Some(ty::Instance::mono(tcx, did))
    }

    /// Gets an instance for a path.
    fn resolve_path(&self, path: &[&str], namespace: Namespace) -> ty::Instance<'tcx> {
        self.try_resolve_path(path, namespace)
            .unwrap_or_else(|| panic!("failed to find required Rust item: {path:?}"))
    }

    /// Evaluates the scalar at the specified path.
    fn eval_path_scalar(&self, path: &[&str]) -> Scalar<Provenance> {
        let this = self.eval_context_ref();
        let instance = this.resolve_path(path, Namespace::ValueNS);
        // We don't give a span -- this isn't actually used directly by the program anyway.
        let const_val = this.eval_global(instance).unwrap_or_else(|err| {
            panic!("failed to evaluate required Rust item: {path:?}\n{err:?}")
        });
        this.read_scalar(&const_val)
            .unwrap_or_else(|err| panic!("failed to read required Rust item: {path:?}\n{err:?}"))
    }

    /// Helper function to get a `libc` constant as a `Scalar`.
    fn eval_libc(&self, name: &str) -> Scalar<Provenance> {
        self.eval_path_scalar(&["libc", name])
    }

    /// Helper function to get a `libc` constant as an `i32`.
    fn eval_libc_i32(&self, name: &str) -> i32 {
        // TODO: Cache the result.
        self.eval_libc(name).to_i32().unwrap_or_else(|_err| {
            panic!("required libc item has unexpected type (not `i32`): {name}")
        })
    }

    /// Helper function to get a `libc` constant as an `u32`.
    fn eval_libc_u32(&self, name: &str) -> u32 {
        // TODO: Cache the result.
        self.eval_libc(name).to_u32().unwrap_or_else(|_err| {
            panic!("required libc item has unexpected type (not `u32`): {name}")
        })
    }

    /// Helper function to get a `windows` constant as a `Scalar`.
    fn eval_windows(&self, module: &str, name: &str) -> Scalar<Provenance> {
        self.eval_context_ref().eval_path_scalar(&["std", "sys", "pal", "windows", module, name])
    }

    /// Helper function to get a `windows` constant as a `u32`.
    fn eval_windows_u32(&self, module: &str, name: &str) -> u32 {
        // TODO: Cache the result.
        self.eval_windows(module, name).to_u32().unwrap_or_else(|_err| {
            panic!("required Windows item has unexpected type (not `u32`): {module}::{name}")
        })
    }

    /// Helper function to get a `windows` constant as a `u64`.
    fn eval_windows_u64(&self, module: &str, name: &str) -> u64 {
        // TODO: Cache the result.
        self.eval_windows(module, name).to_u64().unwrap_or_else(|_err| {
            panic!("required Windows item has unexpected type (not `u64`): {module}::{name}")
        })
    }

    /// Helper function to get the `TyAndLayout` of a `libc` type
    fn libc_ty_layout(&self, name: &str) -> TyAndLayout<'tcx> {
        let this = self.eval_context_ref();
        let ty = this
            .resolve_path(&["libc", name], Namespace::TypeNS)
            .ty(*this.tcx, ty::ParamEnv::reveal_all());
        this.layout_of(ty).unwrap()
    }

    /// Helper function to get the `TyAndLayout` of a `windows` type
    fn windows_ty_layout(&self, name: &str) -> TyAndLayout<'tcx> {
        let this = self.eval_context_ref();
        let ty = this
            .resolve_path(&["std", "sys", "pal", "windows", "c", name], Namespace::TypeNS)
            .ty(*this.tcx, ty::ParamEnv::reveal_all());
        this.layout_of(ty).unwrap()
    }

    /// Project to the given *named* field (which must be a struct or union type).
    fn project_field_named<P: Projectable<'tcx, Provenance>>(
        &self,
        base: &P,
        name: &str,
    ) -> InterpResult<'tcx, P> {
        let this = self.eval_context_ref();
        let adt = base.layout().ty.ty_adt_def().unwrap();
        for (idx, field) in adt.non_enum_variant().fields.iter().enumerate() {
            if field.name.as_str() == name {
                return this.project_field(base, idx);
            }
        }
        bug!("No field named {} in type {}", name, base.layout().ty);
    }

    /// Search if `base` (which must be a struct or union type) contains the `name` field.
    fn projectable_has_field<P: Projectable<'tcx, Provenance>>(
        &self,
        base: &P,
        name: &str,
    ) -> bool {
        let adt = base.layout().ty.ty_adt_def().unwrap();
        for field in adt.non_enum_variant().fields.iter() {
            if field.name.as_str() == name {
                return true;
            }
        }
        false
    }

    /// Write an int of the appropriate size to `dest`. The target type may be signed or unsigned,
    /// we try to do the right thing anyway. `i128` can fit all integer types except for `u128` so
    /// this method is fine for almost all integer types.
    fn write_int(
        &mut self,
        i: impl Into<i128>,
        dest: &impl Writeable<'tcx, Provenance>,
    ) -> InterpResult<'tcx> {
        assert!(dest.layout().abi.is_scalar(), "write_int on non-scalar type {}", dest.layout().ty);
        let val = if dest.layout().abi.is_signed() {
            Scalar::from_int(i, dest.layout().size)
        } else {
            Scalar::from_uint(u64::try_from(i.into()).unwrap(), dest.layout().size)
        };
        self.eval_context_mut().write_scalar(val, dest)
    }

    /// Write the first N fields of the given place.
    fn write_int_fields(
        &mut self,
        values: &[i128],
        dest: &impl Writeable<'tcx, Provenance>,
    ) -> InterpResult<'tcx> {
        let this = self.eval_context_mut();
        for (idx, &val) in values.iter().enumerate() {
            let field = this.project_field(dest, idx)?;
            this.write_int(val, &field)?;
        }
        Ok(())
    }

    /// Write the given fields of the given place.
    fn write_int_fields_named(
        &mut self,
        values: &[(&str, i128)],
        dest: &impl Writeable<'tcx, Provenance>,
    ) -> InterpResult<'tcx> {
        let this = self.eval_context_mut();
        for &(name, val) in values.iter() {
            let field = this.project_field_named(dest, name)?;
            this.write_int(val, &field)?;
        }
        Ok(())
    }

    /// Write a 0 of the appropriate size to `dest`.
    fn write_null(&mut self, dest: &impl Writeable<'tcx, Provenance>) -> InterpResult<'tcx> {
        self.write_int(0, dest)
    }

    /// Test if this pointer equals 0.
    fn ptr_is_null(&self, ptr: Pointer<Option<Provenance>>) -> InterpResult<'tcx, bool> {
        Ok(ptr.addr().bytes() == 0)
    }

    /// Generate some random bytes, and write them to `dest`.
    fn gen_random(&mut self, ptr: Pointer<Option<Provenance>>, len: u64) -> InterpResult<'tcx> {
        // Some programs pass in a null pointer and a length of 0
        // to their platform's random-generation function (e.g. getrandom())
        // on Linux. For compatibility with these programs, we don't perform
        // any additional checks - it's okay if the pointer is invalid,
        // since we wouldn't actually be writing to it.
        if len == 0 {
            return Ok(());
        }
        let this = self.eval_context_mut();

        let mut data = vec![0; usize::try_from(len).unwrap()];

        if this.machine.communicate() {
            // Fill the buffer using the host's rng.
            getrandom::getrandom(&mut data)
                .map_err(|err| err_unsup_format!("host getrandom failed: {}", err))?;
        } else {
            let rng = this.machine.rng.get_mut();
            rng.fill_bytes(&mut data);
        }

        this.write_bytes_ptr(ptr, data.iter().copied())
    }

    /// Call a function: Push the stack frame and pass the arguments.
    /// For now, arguments must be scalars (so that the caller does not have to know the layout).
    ///
    /// If you do not provide a return place, a dangling zero-sized place will be created
    /// for your convenience.
    fn call_function(
        &mut self,
        f: ty::Instance<'tcx>,
        caller_abi: Abi,
        args: &[Immediate<Provenance>],
        dest: Option<&MPlaceTy<'tcx, Provenance>>,
        stack_pop: StackPopCleanup,
    ) -> InterpResult<'tcx> {
        let this = self.eval_context_mut();
        let param_env = ty::ParamEnv::reveal_all(); // in Miri this is always the param_env we use... and this.param_env is private.
        let callee_abi = f.ty(*this.tcx, param_env).fn_sig(*this.tcx).abi();
        if callee_abi != caller_abi {
            throw_ub_format!(
                "calling a function with ABI {} using caller ABI {}",
                callee_abi.name(),
                caller_abi.name()
            )
        }

        // Push frame.
        let mir = this.load_mir(f.def, None)?;
        let dest = match dest {
            Some(dest) => dest.clone(),
            None => MPlaceTy::fake_alloc_zst(this.layout_of(mir.return_ty())?),
        };
        this.push_stack_frame(f, mir, &dest, stack_pop)?;

        // Initialize arguments.
        let mut callee_args = this.frame().body.args_iter();
        for arg in args {
            let local = callee_args
                .next()
                .ok_or_else(|| err_ub_format!("callee has fewer arguments than expected"))?;
            // Make the local live, and insert the initial value.
            this.storage_live(local)?;
            let callee_arg = this.local_to_place(local)?;
            this.write_immediate(*arg, &callee_arg)?;
        }
        // Initialize remaining locals.
        this.storage_live_for_always_live_locals()?;
        if callee_args.next().is_some() {
            throw_ub_format!("callee has more arguments than expected");
        }
        Ok(())
    }

    /// Visits the memory covered by `place`, sensitive to freezing: the 2nd parameter
    /// of `action` will be true if this is frozen, false if this is in an `UnsafeCell`.
    /// The range is relative to `place`.
    fn visit_freeze_sensitive(
        &self,
        place: &MPlaceTy<'tcx, Provenance>,
        size: Size,
        mut action: impl FnMut(AllocRange, bool) -> InterpResult<'tcx>,
    ) -> InterpResult<'tcx> {
        let this = self.eval_context_ref();
        trace!("visit_frozen(place={:?}, size={:?})", *place, size);
        debug_assert_eq!(
            size,
            this.size_and_align_of_mplace(place)?
                .map(|(size, _)| size)
                .unwrap_or_else(|| place.layout.size)
        );
        // Store how far we proceeded into the place so far. Everything to the left of
        // this offset has already been handled, in the sense that the frozen parts
        // have had `action` called on them.
        let start_addr = place.ptr().addr();
        let mut cur_addr = start_addr;
        // Called when we detected an `UnsafeCell` at the given offset and size.
        // Calls `action` and advances `cur_ptr`.
        let mut unsafe_cell_action = |unsafe_cell_ptr: &Pointer<Option<Provenance>>,
                                      unsafe_cell_size: Size| {
            // We assume that we are given the fields in increasing offset order,
            // and nothing else changes.
            let unsafe_cell_addr = unsafe_cell_ptr.addr();
            assert!(unsafe_cell_addr >= cur_addr);
            let frozen_size = unsafe_cell_addr - cur_addr;
            // Everything between the cur_ptr and this `UnsafeCell` is frozen.
            if frozen_size != Size::ZERO {
                action(alloc_range(cur_addr - start_addr, frozen_size), /*frozen*/ true)?;
            }
            cur_addr += frozen_size;
            // This `UnsafeCell` is NOT frozen.
            if unsafe_cell_size != Size::ZERO {
                action(
                    alloc_range(cur_addr - start_addr, unsafe_cell_size),
                    /*frozen*/ false,
                )?;
            }
            cur_addr += unsafe_cell_size;
            // Done
            Ok(())
        };
        // Run a visitor
        {
            let mut visitor = UnsafeCellVisitor {
                ecx: this,
                unsafe_cell_action: |place| {
                    trace!("unsafe_cell_action on {:?}", place.ptr());
                    // We need a size to go on.
                    let unsafe_cell_size = this
                        .size_and_align_of_mplace(place)?
                        .map(|(size, _)| size)
                        // for extern types, just cover what we can
                        .unwrap_or_else(|| place.layout.size);
                    // Now handle this `UnsafeCell`, unless it is empty.
                    if unsafe_cell_size != Size::ZERO {
                        unsafe_cell_action(&place.ptr(), unsafe_cell_size)
                    } else {
                        Ok(())
                    }
                },
            };
            visitor.visit_value(place)?;
        }
        // The part between the end_ptr and the end of the place is also frozen.
        // So pretend there is a 0-sized `UnsafeCell` at the end.
        unsafe_cell_action(&place.ptr().offset(size, this)?, Size::ZERO)?;
        // Done!
        return Ok(());

        /// Visiting the memory covered by a `MemPlace`, being aware of
        /// whether we are inside an `UnsafeCell` or not.
        struct UnsafeCellVisitor<'ecx, 'mir, 'tcx, F>
        where
            F: FnMut(&MPlaceTy<'tcx, Provenance>) -> InterpResult<'tcx>,
        {
            ecx: &'ecx MiriInterpCx<'mir, 'tcx>,
            unsafe_cell_action: F,
        }

        impl<'ecx, 'mir, 'tcx: 'mir, F> ValueVisitor<'mir, 'tcx, MiriMachine<'mir, 'tcx>>
            for UnsafeCellVisitor<'ecx, 'mir, 'tcx, F>
        where
            F: FnMut(&MPlaceTy<'tcx, Provenance>) -> InterpResult<'tcx>,
        {
            type V = MPlaceTy<'tcx, Provenance>;

            #[inline(always)]
            fn ecx(&self) -> &MiriInterpCx<'mir, 'tcx> {
                self.ecx
            }

            fn aggregate_field_order(memory_index: &IndexVec<FieldIdx, u32>, idx: usize) -> usize {
                // We need to do an *inverse* lookup: find the field that has position `idx` in memory order.
                for (src_field, &mem_pos) in memory_index.iter_enumerated() {
                    if mem_pos as usize == idx {
                        return src_field.as_usize();
                    }
                }
                panic!("invalid `memory_index`, could not find {}-th field in memory order", idx);
            }

            // Hook to detect `UnsafeCell`.
            fn visit_value(&mut self, v: &MPlaceTy<'tcx, Provenance>) -> InterpResult<'tcx> {
                trace!("UnsafeCellVisitor: {:?} {:?}", *v, v.layout.ty);
                let is_unsafe_cell = match v.layout.ty.kind() {
                    ty::Adt(adt, _) =>
                        Some(adt.did()) == self.ecx.tcx.lang_items().unsafe_cell_type(),
                    _ => false,
                };
                if is_unsafe_cell {
                    // We do not have to recurse further, this is an `UnsafeCell`.
                    (self.unsafe_cell_action)(v)
                } else if self.ecx.type_is_freeze(v.layout.ty) {
                    // This is `Freeze`, there cannot be an `UnsafeCell`
                    Ok(())
                } else if matches!(v.layout.fields, FieldsShape::Union(..)) {
                    // A (non-frozen) union. We fall back to whatever the type says.
                    (self.unsafe_cell_action)(v)
                } else if matches!(v.layout.ty.kind(), ty::Dynamic(_, _, ty::DynStar)) {
                    // This needs to read the vtable pointer to proceed type-driven, but we don't
                    // want to reentrantly read from memory here.
                    (self.unsafe_cell_action)(v)
                } else {
                    // We want to not actually read from memory for this visit. So, before
                    // walking this value, we have to make sure it is not a
                    // `Variants::Multiple`.
                    match v.layout.variants {
                        Variants::Multiple { .. } => {
                            // A multi-variant enum, or coroutine, or so.
                            // Treat this like a union: without reading from memory,
                            // we cannot determine the variant we are in. Reading from
                            // memory would be subject to Stacked Borrows rules, leading
                            // to all sorts of "funny" recursion.
                            // We only end up here if the type is *not* freeze, so we just call the
                            // `UnsafeCell` action.
                            (self.unsafe_cell_action)(v)
                        }
                        Variants::Single { .. } => {
                            // Proceed further, try to find where exactly that `UnsafeCell`
                            // is hiding.
                            self.walk_value(v)
                        }
                    }
                }
            }

            fn visit_union(
                &mut self,
                _v: &MPlaceTy<'tcx, Provenance>,
                _fields: NonZero<usize>,
            ) -> InterpResult<'tcx> {
                bug!("we should have already handled unions in `visit_value`")
            }
        }
    }

    /// Helper function used inside the shims of foreign functions to check that isolation is
    /// disabled. It returns an error using the `name` of the foreign function if this is not the
    /// case.
    fn check_no_isolation(&self, name: &str) -> InterpResult<'tcx> {
        if !self.eval_context_ref().machine.communicate() {
            self.reject_in_isolation(name, RejectOpWith::Abort)?;
        }
        Ok(())
    }

    /// Helper function used inside the shims of foreign functions which reject the op
    /// when isolation is enabled. It is used to print a warning/backtrace about the rejection.
    fn reject_in_isolation(&self, op_name: &str, reject_with: RejectOpWith) -> InterpResult<'tcx> {
        let this = self.eval_context_ref();
        match reject_with {
            RejectOpWith::Abort => isolation_abort_error(op_name),
            RejectOpWith::WarningWithoutBacktrace => {
                // This exists to reduce verbosity; make sure we emit the warning at most once per
                // operation.
                static EMITTED_WARNINGS: Mutex<BTreeSet<String>> = Mutex::new(BTreeSet::new());

                let mut emitted_warnings = EMITTED_WARNINGS.lock().unwrap();
                if !emitted_warnings.contains(op_name) {
                    // First time we are seeing this.
                    emitted_warnings.insert(op_name.to_owned());
                    this.tcx
                        .dcx()
                        .warn(format!("{op_name} was made to return an error due to isolation"));
                }
                Ok(())
            }
            RejectOpWith::Warning => {
                this.emit_diagnostic(NonHaltingDiagnostic::RejectedIsolatedOp(op_name.to_string()));
                Ok(())
            }
            RejectOpWith::NoWarning => Ok(()), // no warning
        }
    }

    /// Helper function used inside the shims of foreign functions to assert that the target OS
    /// is `target_os`. It panics showing a message with the `name` of the foreign function
    /// if this is not the case.
    fn assert_target_os(&self, target_os: &str, name: &str) {
        assert_eq!(
            self.eval_context_ref().tcx.sess.target.os,
            target_os,
            "`{name}` is only available on the `{target_os}` target OS",
        )
    }

    /// Helper function used inside the shims of foreign functions to assert that the target OS
    /// is part of the UNIX family. It panics showing a message with the `name` of the foreign function
    /// if this is not the case.
    fn assert_target_os_is_unix(&self, name: &str) {
        assert!(self.target_os_is_unix(), "`{name}` is only available for unix targets",);
    }

    fn target_os_is_unix(&self) -> bool {
        self.eval_context_ref().tcx.sess.target.families.iter().any(|f| f == "unix")
    }

    /// Get last error variable as a place, lazily allocating thread-local storage for it if
    /// necessary.
    fn last_error_place(&mut self) -> InterpResult<'tcx, MPlaceTy<'tcx, Provenance>> {
        let this = self.eval_context_mut();
        if let Some(errno_place) = this.active_thread_ref().last_error.as_ref() {
            Ok(errno_place.clone())
        } else {
            // Allocate new place, set initial value to 0.
            let errno_layout = this.machine.layouts.u32;
            let errno_place = this.allocate(errno_layout, MiriMemoryKind::Machine.into())?;
            this.write_scalar(Scalar::from_u32(0), &errno_place)?;
            this.active_thread_mut().last_error = Some(errno_place.clone());
            Ok(errno_place)
        }
    }

    /// Sets the last error variable.
    fn set_last_error(&mut self, scalar: Scalar<Provenance>) -> InterpResult<'tcx> {
        let this = self.eval_context_mut();
        let errno_place = this.last_error_place()?;
        this.write_scalar(scalar, &errno_place)
    }

    /// Gets the last error variable.
    fn get_last_error(&mut self) -> InterpResult<'tcx, Scalar<Provenance>> {
        let this = self.eval_context_mut();
        let errno_place = this.last_error_place()?;
        this.read_scalar(&errno_place)
    }

    /// This function tries to produce the most similar OS error from the `std::io::ErrorKind`
    /// as a platform-specific errnum.
    fn io_error_to_errnum(
        &self,
        err_kind: std::io::ErrorKind,
    ) -> InterpResult<'tcx, Scalar<Provenance>> {
        let this = self.eval_context_ref();
        let target = &this.tcx.sess.target;
        if target.families.iter().any(|f| f == "unix") {
            for &(name, kind) in UNIX_IO_ERROR_TABLE {
                if err_kind == kind {
                    return Ok(this.eval_libc(name));
                }
            }
            throw_unsup_format!("io error {:?} cannot be translated into a raw os error", err_kind)
        } else if target.families.iter().any(|f| f == "windows") {
            // FIXME: we have to finish implementing the Windows equivalent of this.
            use std::io::ErrorKind::*;
            Ok(this.eval_windows(
                "c",
                match err_kind {
                    NotFound => "ERROR_FILE_NOT_FOUND",
                    PermissionDenied => "ERROR_ACCESS_DENIED",
                    _ =>
                        throw_unsup_format!(
                            "io error {:?} cannot be translated into a raw os error",
                            err_kind
                        ),
                },
            ))
        } else {
            throw_unsup_format!(
                "converting io::Error into errnum is unsupported for OS {}",
                target.os
            )
        }
    }

    /// The inverse of `io_error_to_errnum`.
    #[allow(clippy::needless_return)]
    fn try_errnum_to_io_error(
        &self,
        errnum: Scalar<Provenance>,
    ) -> InterpResult<'tcx, Option<std::io::ErrorKind>> {
        let this = self.eval_context_ref();
        let target = &this.tcx.sess.target;
        if target.families.iter().any(|f| f == "unix") {
            let errnum = errnum.to_i32()?;
            for &(name, kind) in UNIX_IO_ERROR_TABLE {
                if errnum == this.eval_libc_i32(name) {
                    return Ok(Some(kind));
                }
            }
            // Our table is as complete as the mapping in std, so we are okay with saying "that's a
            // strange one" here.
            return Ok(None);
        } else {
            throw_unsup_format!(
                "converting errnum into io::Error is unsupported for OS {}",
                target.os
            )
        }
    }

    /// Sets the last OS error using a `std::io::ErrorKind`.
    fn set_last_error_from_io_error(&mut self, err_kind: std::io::ErrorKind) -> InterpResult<'tcx> {
        self.set_last_error(self.io_error_to_errnum(err_kind)?)
    }

    /// Helper function that consumes an `std::io::Result<T>` and returns an
    /// `InterpResult<'tcx,T>::Ok` instead. In case the result is an error, this function returns
    /// `Ok(-1)` and sets the last OS error accordingly.
    ///
    /// This function uses `T: From<i32>` instead of `i32` directly because some IO related
    /// functions return different integer types (like `read`, that returns an `i64`).
    fn try_unwrap_io_result<T: From<i32>>(
        &mut self,
        result: std::io::Result<T>,
    ) -> InterpResult<'tcx, T> {
        match result {
            Ok(ok) => Ok(ok),
            Err(e) => {
                self.eval_context_mut().set_last_error_from_io_error(e.kind())?;
                Ok((-1).into())
            }
        }
    }

    /// Dereference a pointer operand to a place using `layout` instead of the pointer's declared type
    fn deref_pointer_as(
        &self,
        op: &impl Readable<'tcx, Provenance>,
        layout: TyAndLayout<'tcx>,
    ) -> InterpResult<'tcx, MPlaceTy<'tcx, Provenance>> {
        let this = self.eval_context_ref();
        let ptr = this.read_pointer(op)?;
        Ok(this.ptr_to_mplace(ptr, layout))
    }

    /// Calculates the MPlaceTy given the offset and layout of an access on an operand
    fn deref_pointer_and_offset(
        &self,
        op: &impl Readable<'tcx, Provenance>,
        offset: u64,
        base_layout: TyAndLayout<'tcx>,
        value_layout: TyAndLayout<'tcx>,
    ) -> InterpResult<'tcx, MPlaceTy<'tcx, Provenance>> {
        let this = self.eval_context_ref();
        let op_place = this.deref_pointer_as(op, base_layout)?;
        debug!(
            "Deref operand, have {:?}, trying to access {:?} at offset {}",
            op_place.layout.ty, value_layout.ty, offset
        );
        let (underlying_size, place) = if let Some(Provenance::Concrete { alloc_id, .. }) =
            op_place.ptr().provenance
        {
            let alloc_base_addr = intptrcast::GlobalStateInner::alloc_base_addr(this, alloc_id)?;
            debug!("Base address: {}", alloc_base_addr);

            let (size, _, _) = self.eval_context_ref().get_alloc_info(alloc_id);
            debug!("Alloc size: {}", size.bytes());

            debug!("Current ptr: {}", op_place.ptr().addr().bytes());

            let remaining_size = size.bytes() - (op_place.ptr().addr().bytes() - alloc_base_addr);
            debug!("Remaining size: {}", remaining_size);

            let offset_pointer = op_place.ptr().offset(Size::from_bytes(offset), this)?;

            (remaining_size, MPlaceTy::from_aligned_ptr(offset_pointer, value_layout))
        } else {
            (
                op_place.layout.size.bytes(),
                op_place.offset(Size::from_bytes(offset), value_layout, this)?,
            )
        };
        debug!(
            "Available underlying size: {}, required size: {}",
            underlying_size,
            offset + value_layout.size.bytes()
        );
        // Ensure that the access is within bounds.
        if underlying_size < offset + value_layout.size.bytes() {
            throw_unsup_format!(
                "Required access to {} bytes with offset {} but place is only {} bytes long",
                value_layout.size.bytes(),
                offset,
                op_place.layout.size.bytes()
            );
        }
        Ok(place)
    }

    fn deref_pointer_and_read(
        &self,
        op: &impl Readable<'tcx, Provenance>,
        offset: u64,
        base_layout: TyAndLayout<'tcx>,
        value_layout: TyAndLayout<'tcx>,
    ) -> InterpResult<'tcx, Scalar<Provenance>> {
        let this = self.eval_context_ref();
        let value_place = this.deref_pointer_and_offset(op, offset, base_layout, value_layout)?;
        this.read_scalar(&value_place)
    }

    fn deref_pointer_and_write(
        &mut self,
        op: &impl Readable<'tcx, Provenance>,
        offset: u64,
        value: impl Into<Scalar<Provenance>>,
        base_layout: TyAndLayout<'tcx>,
        value_layout: TyAndLayout<'tcx>,
    ) -> InterpResult<'tcx, ()> {
        let this = self.eval_context_mut();
        let value_place = this.deref_pointer_and_offset(op, offset, base_layout, value_layout)?;
        this.write_scalar(value, &value_place)
    }

    /// Parse a `timespec` struct and return it as a `std::time::Duration`. It returns `None`
    /// if the value in the `timespec` struct is invalid. Some libc functions will return
    /// `EINVAL` in this case.
    fn read_timespec(
        &mut self,
        tp: &MPlaceTy<'tcx, Provenance>,
    ) -> InterpResult<'tcx, Option<Duration>> {
        let this = self.eval_context_mut();
        let seconds_place = this.project_field(tp, 0)?;
        let seconds_scalar = this.read_scalar(&seconds_place)?;
        let seconds = seconds_scalar.to_target_isize(this)?;
        let nanoseconds_place = this.project_field(tp, 1)?;
        let nanoseconds_scalar = this.read_scalar(&nanoseconds_place)?;
        let nanoseconds = nanoseconds_scalar.to_target_isize(this)?;

        Ok(try {
            // tv_sec must be non-negative.
            let seconds: u64 = seconds.try_into().ok()?;
            // tv_nsec must be non-negative.
            let nanoseconds: u32 = nanoseconds.try_into().ok()?;
            if nanoseconds >= 1_000_000_000 {
                // tv_nsec must not be greater than 999,999,999.
                None?
            }
            Duration::new(seconds, nanoseconds)
        })
    }

    /// Read a sequence of bytes until the first null terminator.
    fn read_c_str<'a>(&'a self, ptr: Pointer<Option<Provenance>>) -> InterpResult<'tcx, &'a [u8]>
    where
        'tcx: 'a,
        'mir: 'a,
    {
        let this = self.eval_context_ref();
        let size1 = Size::from_bytes(1);

        // Step 1: determine the length.
        let mut len = Size::ZERO;
        loop {
            // FIXME: We are re-getting the allocation each time around the loop.
            // Would be nice if we could somehow "extend" an existing AllocRange.
            let alloc = this.get_ptr_alloc(ptr.offset(len, this)?, size1)?.unwrap(); // not a ZST, so we will get a result
            let byte = alloc.read_integer(alloc_range(Size::ZERO, size1))?.to_u8()?;
            if byte == 0 {
                break;
            } else {
                len += size1;
            }
        }

        // Step 2: get the bytes.
        this.read_bytes_ptr_strip_provenance(ptr, len)
    }

    /// Helper function to write a sequence of bytes with an added null-terminator, which is what
    /// the Unix APIs usually handle. This function returns `Ok((false, length))` without trying
    /// to write if `size` is not large enough to fit the contents of `c_str` plus a null
    /// terminator. It returns `Ok((true, length))` if the writing process was successful. The
    /// string length returned does include the null terminator.
    fn write_c_str(
        &mut self,
        c_str: &[u8],
        ptr: Pointer<Option<Provenance>>,
        size: u64,
    ) -> InterpResult<'tcx, (bool, u64)> {
        // If `size` is smaller or equal than `bytes.len()`, writing `bytes` plus the required null
        // terminator to memory using the `ptr` pointer would cause an out-of-bounds access.
        let string_length = u64::try_from(c_str.len()).unwrap();
        let string_length = string_length.checked_add(1).unwrap();
        if size < string_length {
            return Ok((false, string_length));
        }
        self.eval_context_mut()
            .write_bytes_ptr(ptr, c_str.iter().copied().chain(iter::once(0u8)))?;
        Ok((true, string_length))
    }

    /// Read a sequence of u16 until the first null terminator.
    fn read_wide_str(&self, mut ptr: Pointer<Option<Provenance>>) -> InterpResult<'tcx, Vec<u16>> {
        let this = self.eval_context_ref();
        let size2 = Size::from_bytes(2);
        this.check_ptr_align(ptr, Align::from_bytes(2).unwrap())?;

        let mut wchars = Vec::new();
        loop {
            // FIXME: We are re-getting the allocation each time around the loop.
            // Would be nice if we could somehow "extend" an existing AllocRange.
            let alloc = this.get_ptr_alloc(ptr, size2)?.unwrap(); // not a ZST, so we will get a result
            let wchar = alloc.read_integer(alloc_range(Size::ZERO, size2))?.to_u16()?;
            if wchar == 0 {
                break;
            } else {
                wchars.push(wchar);
                ptr = ptr.offset(size2, this)?;
            }
        }

        Ok(wchars)
    }

    /// Helper function to write a sequence of u16 with an added 0x0000-terminator, which is what
    /// the Windows APIs usually handle. This function returns `Ok((false, length))` without trying
    /// to write if `size` is not large enough to fit the contents of `os_string` plus a null
    /// terminator. It returns `Ok((true, length))` if the writing process was successful. The
    /// string length returned does include the null terminator. Length is measured in units of
    /// `u16.`
    fn write_wide_str(
        &mut self,
        wide_str: &[u16],
        ptr: Pointer<Option<Provenance>>,
        size: u64,
    ) -> InterpResult<'tcx, (bool, u64)> {
        // If `size` is smaller or equal than `bytes.len()`, writing `bytes` plus the required
        // 0x0000 terminator to memory would cause an out-of-bounds access.
        let string_length = u64::try_from(wide_str.len()).unwrap();
        let string_length = string_length.checked_add(1).unwrap();
        if size < string_length {
            return Ok((false, string_length));
        }

        // Store the UTF-16 string.
        let size2 = Size::from_bytes(2);
        let this = self.eval_context_mut();
        this.check_ptr_align(ptr, Align::from_bytes(2).unwrap())?;
        let mut alloc = this.get_ptr_alloc_mut(ptr, size2 * string_length)?.unwrap(); // not a ZST, so we will get a result
        for (offset, wchar) in wide_str.iter().copied().chain(iter::once(0x0000)).enumerate() {
            let offset = u64::try_from(offset).unwrap();
            alloc.write_scalar(alloc_range(size2 * offset, size2), Scalar::from_u16(wchar))?;
        }
        Ok((true, string_length))
    }

    /// Check that the ABI is what we expect.
    fn check_abi<'a>(&self, abi: Abi, exp_abi: Abi) -> InterpResult<'a, ()> {
        if abi != exp_abi {
            throw_ub_format!(
                "calling a function with ABI {} using caller ABI {}",
                exp_abi.name(),
                abi.name()
            )
        }
        Ok(())
    }

    fn frame_in_std(&self) -> bool {
        let this = self.eval_context_ref();
<<<<<<< HEAD
        let Some(start_fn) = this.tcx.lang_items().start_fn() else {
            // no_std situations
            return false;
        };
        if this.active_thread_stack().is_empty() {
            return false;
        }
=======
>>>>>>> aa1c4590
        let frame = this.frame();
        // Make an attempt to get at the instance of the function this is inlined from.
        let instance: Option<_> = try {
            let scope = frame.current_source_info()?.scope;
            let inlined_parent = frame.body.source_scopes[scope].inlined_parent_scope?;
            let source = &frame.body.source_scopes[inlined_parent];
            source.inlined.expect("inlined_parent_scope points to scope without inline info").0
        };
        // Fall back to the instance of the function itself.
        let instance = instance.unwrap_or(frame.instance);
        // Now check the crate it is in. We could try to be clever here and e.g. check if this is
        // the same crate as `start_fn`, but that would not work for running std tests in Miri, so
        // we'd need some more hacks anyway. So we just check the name of the crate. If someone
        // calls their crate `std` then we'll just let them keep the pieces.
        let frame_crate = this.tcx.def_path(instance.def_id()).krate;
        let crate_name = this.tcx.crate_name(frame_crate);
        let crate_name = crate_name.as_str();
        // On miri-test-libstd, the name of the crate is different.
        crate_name == "std" || crate_name == "std_miri_test"
    }

    /// Handler that should be called when unsupported functionality is encountered.
    /// This function will either panic within the context of the emulated application
    /// or return an error in the Miri process context
    ///
    /// Return value of `Ok(bool)` indicates whether execution should continue.
    fn handle_unsupported<S: AsRef<str>>(&mut self, error_msg: S) -> InterpResult<'tcx, ()> {
        let this = self.eval_context_mut();
        if this.machine.panic_on_unsupported {
            // message is slightly different here to make automated analysis easier
            let error_msg = format!("unsupported Miri functionality: {}", error_msg.as_ref());
            this.start_panic(error_msg.as_ref(), mir::UnwindAction::Continue)?;
            Ok(())
        } else {
            throw_unsup_format!("{}", error_msg.as_ref());
        }
    }

    fn check_abi_and_shim_symbol_clash(
        &mut self,
        abi: Abi,
        exp_abi: Abi,
        link_name: Symbol,
    ) -> InterpResult<'tcx, ()> {
        self.check_abi(abi, exp_abi)?;
        if let Some((body, instance)) = self.eval_context_mut().lookup_exported_symbol(link_name)? {
            // If compiler-builtins is providing the symbol, then don't treat it as a clash.
            // We'll use our built-in implementation in `emulate_foreign_item_inner` for increased
            // performance. Note that this means we won't catch any undefined behavior in
            // compiler-builtins when running other crates, but Miri can still be run on
            // compiler-builtins itself (or any crate that uses it as a normal dependency)
            if self.eval_context_ref().tcx.is_compiler_builtins(instance.def_id().krate) {
                return Ok(());
            }

            throw_machine_stop!(TerminationInfo::SymbolShimClashing {
                link_name,
                span: body.span.data(),
            })
        }
        Ok(())
    }

    fn check_shim<'a, const N: usize>(
        &mut self,
        abi: Abi,
        exp_abi: Abi,
        link_name: Symbol,
        args: &'a [OpTy<'tcx, Provenance>],
    ) -> InterpResult<'tcx, &'a [OpTy<'tcx, Provenance>; N]>
    where
        &'a [OpTy<'tcx, Provenance>; N]: TryFrom<&'a [OpTy<'tcx, Provenance>]>,
    {
        self.check_abi_and_shim_symbol_clash(abi, exp_abi, link_name)?;
        check_arg_count(args)
    }

    /// Mark a machine allocation that was just created as immutable.
    fn mark_immutable(&mut self, mplace: &MPlaceTy<'tcx, Provenance>) {
        let this = self.eval_context_mut();
        // This got just allocated, so there definitely is a pointer here.
        let provenance = mplace.ptr().into_pointer_or_addr().unwrap().provenance;
        this.alloc_mark_immutable(provenance.get_alloc_id().unwrap()).unwrap();
    }

    fn item_link_name(&self, def_id: DefId) -> Symbol {
        let tcx = self.eval_context_ref().tcx;
        match tcx.get_attrs(def_id, sym::link_name).filter_map(|a| a.value_str()).next() {
            Some(name) => name,
            None => tcx.item_name(def_id),
        }
    }

    /// Converts `src` from floating point to integer type `dest_ty`
    /// after rounding with mode `round`.
    /// Returns `None` if `f` is NaN or out of range.
    fn float_to_int_checked(
        &self,
        src: &ImmTy<'tcx, Provenance>,
        cast_to: TyAndLayout<'tcx>,
        round: rustc_apfloat::Round,
    ) -> InterpResult<'tcx, Option<ImmTy<'tcx, Provenance>>> {
        let this = self.eval_context_ref();

        fn float_to_int_inner<'tcx, F: rustc_apfloat::Float>(
            this: &MiriInterpCx<'_, 'tcx>,
            src: F,
            cast_to: TyAndLayout<'tcx>,
            round: rustc_apfloat::Round,
        ) -> (Scalar<Provenance>, rustc_apfloat::Status) {
            let int_size = cast_to.layout.size;
            match cast_to.ty.kind() {
                // Unsigned
                ty::Uint(_) => {
                    let res = src.to_u128_r(int_size.bits_usize(), round, &mut false);
                    (Scalar::from_uint(res.value, int_size), res.status)
                }
                // Signed
                ty::Int(_) => {
                    let res = src.to_i128_r(int_size.bits_usize(), round, &mut false);
                    (Scalar::from_int(res.value, int_size), res.status)
                }
                // Nothing else
                _ =>
                    span_bug!(
                        this.cur_span(),
                        "attempted float-to-int conversion with non-int output type {}",
                        cast_to.ty,
                    ),
            }
        }

        let ty::Float(fty) = src.layout.ty.kind() else {
            bug!("float_to_int_checked: non-float input type {}", src.layout.ty)
        };

        let (val, status) = match fty {
            FloatTy::F16 => unimplemented!("f16_f128"),
            FloatTy::F32 =>
                float_to_int_inner::<Single>(this, src.to_scalar().to_f32()?, cast_to, round),
            FloatTy::F64 =>
                float_to_int_inner::<Double>(this, src.to_scalar().to_f64()?, cast_to, round),
            FloatTy::F128 => unimplemented!("f16_f128"),
        };

        if status.intersects(
            rustc_apfloat::Status::INVALID_OP
                | rustc_apfloat::Status::OVERFLOW
                | rustc_apfloat::Status::UNDERFLOW,
        ) {
            // Floating point value is NaN (flagged with INVALID_OP) or outside the range
            // of values of the integer type (flagged with OVERFLOW or UNDERFLOW).
            Ok(None)
        } else {
            // Floating point value can be represented by the integer type after rounding.
            // The INEXACT flag is ignored on purpose to allow rounding.
            Ok(Some(ImmTy::from_scalar(val, cast_to)))
        }
    }

    /// Returns an integer type that is twice wide as `ty`
    fn get_twice_wide_int_ty(&self, ty: Ty<'tcx>) -> Ty<'tcx> {
        let this = self.eval_context_ref();
        match ty.kind() {
            // Unsigned
            ty::Uint(UintTy::U8) => this.tcx.types.u16,
            ty::Uint(UintTy::U16) => this.tcx.types.u32,
            ty::Uint(UintTy::U32) => this.tcx.types.u64,
            ty::Uint(UintTy::U64) => this.tcx.types.u128,
            // Signed
            ty::Int(IntTy::I8) => this.tcx.types.i16,
            ty::Int(IntTy::I16) => this.tcx.types.i32,
            ty::Int(IntTy::I32) => this.tcx.types.i64,
            ty::Int(IntTy::I64) => this.tcx.types.i128,
            _ => span_bug!(this.cur_span(), "unexpected type: {ty:?}"),
        }
    }

    /// Checks that target feature `target_feature` is enabled.
    ///
    /// If not enabled, emits an UB error that states that the feature is
    /// required by `intrinsic`.
    fn expect_target_feature_for_intrinsic(
        &self,
        intrinsic: Symbol,
        target_feature: &str,
    ) -> InterpResult<'tcx, ()> {
        let this = self.eval_context_ref();
        if !this.tcx.sess.unstable_target_features.contains(&Symbol::intern(target_feature)) {
            throw_ub_format!(
                "attempted to call intrinsic `{intrinsic}` that requires missing target feature {target_feature}"
            );
        }
        Ok(())
    }
}

impl<'mir, 'tcx> MiriMachine<'mir, 'tcx> {
    /// Get the current span in the topmost function which is workspace-local and not
    /// `#[track_caller]`.
    /// This function is backed by a cache, and can be assumed to be very fast.
    /// It will work even when the stack is empty.
    pub fn current_span(&self) -> Span {
        self.top_user_relevant_frame()
            .map(|frame_idx| self.stack()[frame_idx].current_span())
            .unwrap_or(rustc_span::DUMMY_SP)
    }

    /// Returns the span of the *caller* of the current operation, again
    /// walking down the stack to find the closest frame in a local crate, if the caller of the
    /// current operation is not in a local crate.
    /// This is useful when we are processing something which occurs on function-entry and we want
    /// to point at the call to the function, not the function definition generally.
    pub fn caller_span(&self) -> Span {
        // We need to go down at least to the caller (len - 2), or however
        // far we have to go to find a frame in a local crate which is also not #[track_caller].
        let frame_idx = self.top_user_relevant_frame().unwrap();
        let frame_idx = cmp::min(frame_idx, self.stack().len().checked_sub(2).unwrap());
        self.stack()[frame_idx].current_span()
    }

    fn stack(&self) -> &[Frame<'mir, 'tcx, Provenance, machine::FrameExtra<'tcx>>] {
        self.threads.active_thread_stack()
    }

    fn top_user_relevant_frame(&self) -> Option<usize> {
        self.threads.active_thread_ref().top_user_relevant_frame()
    }

    /// This is the source of truth for the `is_user_relevant` flag in our `FrameExtra`.
    pub fn is_user_relevant(&self, frame: &Frame<'mir, 'tcx, Provenance>) -> bool {
        let def_id = frame.instance.def_id();
        (def_id.is_local() || self.local_crates.contains(&def_id.krate))
            && !frame.instance.def.requires_caller_location(self.tcx)
    }
}

/// Check that the number of args is what we expect.
pub fn check_arg_count<'a, 'tcx, const N: usize>(
    args: &'a [OpTy<'tcx, Provenance>],
) -> InterpResult<'tcx, &'a [OpTy<'tcx, Provenance>; N]>
where
    &'a [OpTy<'tcx, Provenance>; N]: TryFrom<&'a [OpTy<'tcx, Provenance>]>,
{
    if let Ok(ops) = args.try_into() {
        return Ok(ops);
    }
    throw_ub_format!("incorrect number of arguments: got {}, expected {}", args.len(), N)
}

pub fn isolation_abort_error<'tcx>(name: &str) -> InterpResult<'tcx> {
    throw_machine_stop!(TerminationInfo::UnsupportedInIsolation(format!(
        "{name} not available when isolation is enabled",
    )))
}

pub fn get_extern_functions(tcx: TyCtxt<'_>) -> FxHashMap<String, Instance<'_>> {
    let mut cxx_map = FxHashMap::default();

    tcx.hir().items().for_each(|id| {
        let node = tcx.hir().get(id.hir_id());
        if let rustc_hir::Node::Item(it) = node {
            if let rustc_hir::ItemKind::Fn(..) = it.kind {
                if let Some(cxx_name) = resolve_cxx_name(tcx, it.owner_id.to_def_id()) {
                    let rust_name = it.ident.to_string();
                    let type_of_it = tcx.type_of(it.owner_id.to_def_id()).skip_binder();
                    if let ty::FnDef(did, sr) = type_of_it.kind() {
                        if let Ok(Some(inst)) = tcx.resolve_instance(tcx.param_env(did).and((*did, sr))) {
                            debug!("Resolved Rust instance for: {}", cxx_name);
                            cxx_map.insert(cxx_name, inst);
                        } else {
                            bug!("Unable to resolve instance for {:?}", rust_name)
                        }
                    }else{
                        bug!("Expected an item of kind ItemKind::Fn to have a function type, but found {:?}", type_of_it)
                    }
                }
            }
        }
    });
    tcx.crates(()).iter().map(|cn| tcx.exported_symbols(*cn)).for_each(|sl| {
        sl.iter().for_each(|(exs, _sei)| {
            let did_sr_opt = {
                match exs {
                    rustc_middle::middle::exported_symbols::ExportedSymbol::NonGeneric(did) =>
                        Some((*did, List::empty())),
                    rustc_middle::middle::exported_symbols::ExportedSymbol::Generic(did, sr) =>
                        Some((*did, *sr)),
                    _ => None,
                }
            };
            if let Some((did, sr)) = did_sr_opt {
                if let Some(cxx_name) = resolve_cxx_name(tcx, did) {
                    if let Ok(Some(inst)) = tcx.resolve_instance(tcx.param_env(did).and((did, sr)))
                    {
                        debug!("Resolved Rust instance for: {}", cxx_name);
                        cxx_map.insert(cxx_name, inst);
                    } else {
                        bug!(
                            "Unable to resolve instance for {:?}",
                            exs.symbol_name_for_local_instance(tcx)
                        )
                    }
                }
            }
        })
    });
    cxx_map
}

fn resolve_cxx_name(tcx: TyCtxt<'_>, did: DefId) -> Option<String> {
    if let Some(a) = tcx.get_attr(did, Symbol::intern("export_name")) {
        if let rustc_ast::AttrKind::Normal(n) = &a.kind {
            if let rustc_ast::AttrArgs::Eq(_, rustc_ast::AttrArgsEq::Hir(mil)) = &n.item.args {
                return Some(mil.symbol.as_str().to_string());
            }
        }
    }
    None
}

/// Retrieve the list of local crates that should have been passed by cargo-miri in
/// MIRI_LOCAL_CRATES and turn them into `CrateNum`s.
pub fn get_local_crates(tcx: TyCtxt<'_>) -> Vec<CrateNum> {
    // Convert the local crate names from the passed-in config into CrateNums so that they can
    // be looked up quickly during execution
    let local_crate_names = std::env::var("MIRI_LOCAL_CRATES")
        .map(|crates| crates.split(',').map(|krate| krate.to_string()).collect::<Vec<_>>())
        .unwrap_or_default();
    let mut local_crates = Vec::new();
    for &crate_num in tcx.crates(()) {
        let name = tcx.crate_name(crate_num);
        let name = name.as_str();
        if local_crate_names.iter().any(|local_name| local_name == name) {
            local_crates.push(crate_num);
        }
    }
    local_crates
}

pub(crate) fn bool_to_simd_element(b: bool, size: Size) -> Scalar<Provenance> {
    // SIMD uses all-1 as pattern for "true". In two's complement,
    // -1 has all its bits set to one and `from_int` will truncate or
    // sign-extend it to `size` as required.
    let val = if b { -1 } else { 0 };
    Scalar::from_int(val, size)
}

pub(crate) fn simd_element_to_bool(elem: ImmTy<'_, Provenance>) -> InterpResult<'_, bool> {
    let val = elem.to_scalar().to_int(elem.layout.size)?;
    Ok(match val {
        0 => false,
        -1 => true,
        _ => throw_ub_format!("each element of a SIMD mask must be all-0-bits or all-1-bits"),
    })
}<|MERGE_RESOLUTION|>--- conflicted
+++ resolved
@@ -1,14 +1,11 @@
 use std::cmp;
 use std::collections::BTreeSet;
 use std::iter;
-<<<<<<< HEAD
 use std::num::NonZeroUsize;
-
 use crate::helpers::rustc_data_structures::fx::FxHashMap;
 use crate::helpers::ty::List;
 use log::debug;
 use log::trace;
-=======
 use std::num::NonZero;
 use std::sync::Mutex;
 use std::time::Duration;
@@ -17,7 +14,6 @@
 
 use rustc_apfloat::ieee::{Double, Single};
 use rustc_apfloat::Float;
->>>>>>> aa1c4590
 use rustc_hir::def::{DefKind, Namespace};
 use rustc_hir::def_id::{DefId, CRATE_DEF_INDEX};
 use rustc_index::IndexVec;
@@ -33,12 +29,6 @@
 use rustc_target::spec::abi::Abi;
 use std::time::Duration;
 
-<<<<<<< HEAD
-use rand::RngCore;
-
-use crate::Provenance;
-=======
->>>>>>> aa1c4590
 use crate::*;
 
 /// Indicates which kind of access is being performed.
@@ -1036,16 +1026,6 @@
 
     fn frame_in_std(&self) -> bool {
         let this = self.eval_context_ref();
-<<<<<<< HEAD
-        let Some(start_fn) = this.tcx.lang_items().start_fn() else {
-            // no_std situations
-            return false;
-        };
-        if this.active_thread_stack().is_empty() {
-            return false;
-        }
-=======
->>>>>>> aa1c4590
         let frame = this.frame();
         // Make an attempt to get at the instance of the function this is inlined from.
         let instance: Option<_> = try {
