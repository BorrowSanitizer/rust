#![warn(clippy::arithmetic_side_effects)]

mod backtrace;
#[cfg(target_os = "linux")]
pub mod ffi_support;

pub mod foreign_items;
pub mod intrinsics;
pub mod llvm;
pub mod llvm_ffi_support;
pub mod unix;
pub mod windows;
mod x86;

pub mod env;
<<<<<<< HEAD

pub mod os_str;
pub mod panic;
pub mod time;
pub mod tls;
// End module management, begin local code

use log::trace;

use rustc_middle::{mir, ty};
use rustc_target::spec::abi::Abi;

use crate::*;
use helpers::check_arg_count;

impl<'mir, 'tcx: 'mir> EvalContextExt<'mir, 'tcx> for crate::MiriInterpCx<'mir, 'tcx> {}
pub trait EvalContextExt<'mir, 'tcx: 'mir>: crate::MiriInterpCxExt<'mir, 'tcx> {
    fn find_mir_or_eval_fn(
        &mut self,
        instance: ty::Instance<'tcx>,
        abi: Abi,
        args: &[FnArg<'tcx, Provenance>],
        dest: &PlaceTy<'tcx, Provenance>,
        ret: Option<mir::BasicBlock>,
        unwind: mir::UnwindAction,
    ) -> InterpResult<'tcx, Option<(&'mir mir::Body<'tcx>, ty::Instance<'tcx>)>> {
        let this = self.eval_context_mut();
        trace!("eval_fn_call: {:#?}, {:?}", instance, dest);

        // There are some more lang items we want to hook that CTFE does not hook (yet).
        if this.tcx.lang_items().align_offset_fn() == Some(instance.def.def_id()) {
            let args = this.copy_fn_args(args)?;
            let [ptr, align] = check_arg_count(&args)?;
            if this.align_offset(ptr, align, dest, ret, unwind)? {
                return Ok(None);
            }
        }

        // Try to see if we can do something about foreign items.
        if this.tcx.is_foreign_item(instance.def_id()) {
            // An external function call that does not have a MIR body. We either find MIR elsewhere
            // or emulate its effect.
            // This will be Ok(None) if we're emulating the intrinsic entirely within Miri (no need
            // to run extra MIR), and Ok(Some(body)) if we found MIR to run for the
            // foreign function
            // Any needed call to `goto_block` will be performed by `emulate_foreign_item`.
            let args = this.copy_fn_args(args)?; // FIXME: Should `InPlace` arguments be reset to uninit?
            let link_name = this.item_link_name(instance.def_id());
            return this.emulate_foreign_item(link_name, abi, &args, dest, ret, unwind);
        }

        // Otherwise, load the MIR.
        Ok(Some((this.load_mir(instance.def, None)?, instance)))
    }

    /// Returns `true` if the computation was performed, and `false` if we should just evaluate
    /// the actual MIR of `align_offset`.
    fn align_offset(
        &mut self,
        ptr_op: &OpTy<'tcx, Provenance>,
        align_op: &OpTy<'tcx, Provenance>,
        dest: &PlaceTy<'tcx, Provenance>,
        ret: Option<mir::BasicBlock>,
        unwind: mir::UnwindAction,
    ) -> InterpResult<'tcx, bool> {
        let this = self.eval_context_mut();
        let ret = ret.unwrap();

        if this.machine.check_alignment != AlignmentCheck::Symbolic {
            // Just use actual implementation.
            return Ok(false);
        }

        let req_align = this.read_target_usize(align_op)?;

        // Stop if the alignment is not a power of two.
        if !req_align.is_power_of_two() {
            this.start_panic("align_offset: align is not a power-of-two", unwind)?;
            return Ok(true); // nothing left to do
        }

        let ptr = this.read_pointer(ptr_op)?;
        // If this carries no provenance, treat it like an integer.
        if ptr.provenance.is_none() {
            // Use actual implementation.
            return Ok(false);
        }

        if let Ok((alloc_id, _offset, _)) = this.ptr_try_get_alloc_id(ptr) {
            // Only do anything if we can identify the allocation this goes to.
            let (_size, cur_align, _kind) = this.get_alloc_info(alloc_id);
            if cur_align.bytes() >= req_align {
                // If the allocation alignment is at least the required alignment we use the
                // real implementation.
                return Ok(false);
            }
        }

        // Return error result (usize::MAX), and jump to caller.
        this.write_scalar(Scalar::from_target_usize(this.target_usize_max(), this), dest)?;
        this.go_to_block(ret);
        Ok(true)
    }
}
=======
pub mod extern_static;
pub mod os_str;
pub mod panic;
pub mod time;
pub mod tls;
>>>>>>> aa1c4590
<|MERGE_RESOLUTION|>--- conflicted
+++ resolved
@@ -13,115 +13,8 @@
 mod x86;
 
 pub mod env;
-<<<<<<< HEAD
-
-pub mod os_str;
-pub mod panic;
-pub mod time;
-pub mod tls;
-// End module management, begin local code
-
-use log::trace;
-
-use rustc_middle::{mir, ty};
-use rustc_target::spec::abi::Abi;
-
-use crate::*;
-use helpers::check_arg_count;
-
-impl<'mir, 'tcx: 'mir> EvalContextExt<'mir, 'tcx> for crate::MiriInterpCx<'mir, 'tcx> {}
-pub trait EvalContextExt<'mir, 'tcx: 'mir>: crate::MiriInterpCxExt<'mir, 'tcx> {
-    fn find_mir_or_eval_fn(
-        &mut self,
-        instance: ty::Instance<'tcx>,
-        abi: Abi,
-        args: &[FnArg<'tcx, Provenance>],
-        dest: &PlaceTy<'tcx, Provenance>,
-        ret: Option<mir::BasicBlock>,
-        unwind: mir::UnwindAction,
-    ) -> InterpResult<'tcx, Option<(&'mir mir::Body<'tcx>, ty::Instance<'tcx>)>> {
-        let this = self.eval_context_mut();
-        trace!("eval_fn_call: {:#?}, {:?}", instance, dest);
-
-        // There are some more lang items we want to hook that CTFE does not hook (yet).
-        if this.tcx.lang_items().align_offset_fn() == Some(instance.def.def_id()) {
-            let args = this.copy_fn_args(args)?;
-            let [ptr, align] = check_arg_count(&args)?;
-            if this.align_offset(ptr, align, dest, ret, unwind)? {
-                return Ok(None);
-            }
-        }
-
-        // Try to see if we can do something about foreign items.
-        if this.tcx.is_foreign_item(instance.def_id()) {
-            // An external function call that does not have a MIR body. We either find MIR elsewhere
-            // or emulate its effect.
-            // This will be Ok(None) if we're emulating the intrinsic entirely within Miri (no need
-            // to run extra MIR), and Ok(Some(body)) if we found MIR to run for the
-            // foreign function
-            // Any needed call to `goto_block` will be performed by `emulate_foreign_item`.
-            let args = this.copy_fn_args(args)?; // FIXME: Should `InPlace` arguments be reset to uninit?
-            let link_name = this.item_link_name(instance.def_id());
-            return this.emulate_foreign_item(link_name, abi, &args, dest, ret, unwind);
-        }
-
-        // Otherwise, load the MIR.
-        Ok(Some((this.load_mir(instance.def, None)?, instance)))
-    }
-
-    /// Returns `true` if the computation was performed, and `false` if we should just evaluate
-    /// the actual MIR of `align_offset`.
-    fn align_offset(
-        &mut self,
-        ptr_op: &OpTy<'tcx, Provenance>,
-        align_op: &OpTy<'tcx, Provenance>,
-        dest: &PlaceTy<'tcx, Provenance>,
-        ret: Option<mir::BasicBlock>,
-        unwind: mir::UnwindAction,
-    ) -> InterpResult<'tcx, bool> {
-        let this = self.eval_context_mut();
-        let ret = ret.unwrap();
-
-        if this.machine.check_alignment != AlignmentCheck::Symbolic {
-            // Just use actual implementation.
-            return Ok(false);
-        }
-
-        let req_align = this.read_target_usize(align_op)?;
-
-        // Stop if the alignment is not a power of two.
-        if !req_align.is_power_of_two() {
-            this.start_panic("align_offset: align is not a power-of-two", unwind)?;
-            return Ok(true); // nothing left to do
-        }
-
-        let ptr = this.read_pointer(ptr_op)?;
-        // If this carries no provenance, treat it like an integer.
-        if ptr.provenance.is_none() {
-            // Use actual implementation.
-            return Ok(false);
-        }
-
-        if let Ok((alloc_id, _offset, _)) = this.ptr_try_get_alloc_id(ptr) {
-            // Only do anything if we can identify the allocation this goes to.
-            let (_size, cur_align, _kind) = this.get_alloc_info(alloc_id);
-            if cur_align.bytes() >= req_align {
-                // If the allocation alignment is at least the required alignment we use the
-                // real implementation.
-                return Ok(false);
-            }
-        }
-
-        // Return error result (usize::MAX), and jump to caller.
-        this.write_scalar(Scalar::from_target_usize(this.target_usize_max(), this), dest)?;
-        this.go_to_block(ret);
-        Ok(true)
-    }
-}
-=======
 pub mod extern_static;
 pub mod os_str;
 pub mod panic;
 pub mod time;
-pub mod tls;
->>>>>>> aa1c4590
+pub mod tls;