--- conflicted
+++ resolved
@@ -76,29 +76,7 @@
                 this.write_scalar(Scalar::from_i32(result), dest)?;
             }
 
-<<<<<<< HEAD
-            // File related shims
-            "_open" | "open" | "open64" => {
-                // `open` is variadic, the third argument is only present when the second argument has O_CREAT (or on linux O_TMPFILE, but miri doesn't support that) set
-                this.check_abi_and_shim_symbol_clash(abi, Abi::C { unwind: false }, link_name)?;
-                let result = this.open(args)?;
-                this.write_scalar(Scalar::from_i32(result), dest)?;
-            }
-            "close" => {
-                let [fd] = this.check_shim(abi, Abi::C { unwind: false }, link_name, args)?;
-                let result = this.close(fd)?;
-                this.write_scalar(result, dest)?;
-            }
-            "fcntl" => {
-                // `fcntl` is variadic. The argument count is checked based on the first argument
-                // in `this.fcntl()`, so we do not use `check_shim` here.
-                this.check_abi_and_shim_symbol_clash(abi, Abi::C { unwind: false }, link_name)?;
-                let result = this.fcntl(args)?;
-                this.write_scalar(Scalar::from_i32(result), dest)?;
-            }
-=======
             // File descriptors
->>>>>>> aa1c4590
             "read" => {
                 let [fd, buf, count] = this.check_shim(abi, Abi::C { unwind: false }, link_name, args)?;
                 let fd = this.read_scalar(fd)?.to_i32()?;
