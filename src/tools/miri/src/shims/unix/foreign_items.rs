use std::ffi::OsStr;
use std::str;

use rustc_middle::ty::layout::LayoutOf;
use rustc_span::Symbol;
use rustc_target::spec::abi::Abi;

use crate::shims::alloc::EvalContextExt as _;
use crate::shims::unix::*;
use crate::*;

use shims::unix::android::foreign_items as android;
use shims::unix::freebsd::foreign_items as freebsd;
use shims::unix::linux::foreign_items as linux;
use shims::unix::macos::foreign_items as macos;
use shims::unix::solarish::foreign_items as solarish;

<<<<<<< HEAD
use crate::shims::llvm::helpers::EvalContextExt as _;

fn is_dyn_sym(name: &str, target_os: &str) -> bool {
=======
pub fn is_dyn_sym(name: &str, target_os: &str) -> bool {
>>>>>>> d7f6ebac
    match name {
        // Used for tests.
        "isatty" => true,
        // `signal` is set up as a weak symbol in `init_extern_statics` (on Android) so we might as
        // well allow it in `dlsym`.
        "signal" => true,
        // needed at least on macOS to avoid file-based fallback in getrandom
        "getentropy" | "getrandom" => true,
        // Give specific OSes a chance to allow their symbols.
        _ =>
            match target_os {
                "android" => android::is_dyn_sym(name),
                "freebsd" => freebsd::is_dyn_sym(name),
                "linux" => linux::is_dyn_sym(name),
                "macos" => macos::is_dyn_sym(name),
                "solaris" | "illumos" => solarish::is_dyn_sym(name),
                _ => false,
            },
    }
}

impl<'tcx> EvalContextExt<'tcx> for crate::MiriInterpCx<'tcx> {}
pub trait EvalContextExt<'tcx>: crate::MiriInterpCxExt<'tcx> {
    fn emulate_foreign_item_inner(
        &mut self,
        link_name: Symbol,
        abi: Abi,
        args: &[OpTy<'tcx>],
        dest: &MPlaceTy<'tcx>,
    ) -> InterpResult<'tcx, EmulateItemResult> {
        let this = self.eval_context_mut();

        // See `fn emulate_foreign_item_inner` in `shims/foreign_items.rs` for the general pattern.
        #[rustfmt::skip]
        match link_name.as_str() {
            // Environment variables
            "getenv" => {
                let [name] = this.check_shim(abi, Abi::C { unwind: false }, link_name, args)?;
                let result = this.getenv(name)?;
                this.write_pointer(result, dest)?;
            }
            "unsetenv" => {
                let [name] = this.check_shim(abi, Abi::C { unwind: false }, link_name, args)?;
                let result = this.unsetenv(name)?;
                this.write_scalar(Scalar::from_i32(result), dest)?;
            }
            "setenv" => {
                let [name, value, overwrite] = this.check_shim(abi, Abi::C { unwind: false }, link_name, args)?;
                this.read_scalar(overwrite)?.to_i32()?;
                let result = this.setenv(name, value)?;
                this.write_scalar(Scalar::from_i32(result), dest)?;
            }
            "getcwd" => {
                let [buf, size] = this.check_shim(abi, Abi::C { unwind: false }, link_name, args)?;
                let result = this.getcwd(buf, size)?;
                this.write_pointer(result, dest)?;
            }
            "chdir" => {
                let [path] = this.check_shim(abi, Abi::C { unwind: false }, link_name, args)?;
                let result = this.chdir(path)?;
                this.write_scalar(Scalar::from_i32(result), dest)?;
            }

            // File descriptors
            "read" => {
                let [fd, buf, count] = this.check_shim(abi, Abi::C { unwind: false }, link_name, args)?;
                let fd = this.read_scalar(fd)?.to_i32()?;
                let buf = this.read_pointer(buf)?;
                let count = this.read_target_usize(count)?;
                let result = this.read(fd, buf, count)?;
                this.write_scalar(Scalar::from_target_isize(result, this), dest)?;
            }
            "write" => {
                let [fd, buf, n] = this.check_shim(abi, Abi::C { unwind: false }, link_name, args)?;
                let fd = this.read_scalar(fd)?.to_i32()?;
                let buf = this.read_pointer(buf)?;
                let count = this.read_target_usize(n)?;
                trace!("Called write({:?}, {:?}, {:?})", fd, buf, count);
                let result = this.write(fd, buf, count)?;
                // Now, `result` is the value we return back to the program.
                this.write_scalar(Scalar::from_target_isize(result, this), dest)?;
            }
            "close" => {
                let [fd] = this.check_shim(abi, Abi::C { unwind: false }, link_name, args)?;
                let result = this.close(fd)?;
                this.write_scalar(result, dest)?;
            }
            "fcntl" => {
                // `fcntl` is variadic. The argument count is checked based on the first argument
                // in `this.fcntl()`, so we do not use `check_shim` here.
                this.check_abi_and_shim_symbol_clash(abi, Abi::C { unwind: false }, link_name)?;
                let result = this.fcntl(args)?;
                this.write_scalar(Scalar::from_i32(result), dest)?;
            }

            // File and file system access
            "open" | "open64" => {
                // `open` is variadic, the third argument is only present when the second argument has O_CREAT (or on linux O_TMPFILE, but miri doesn't support that) set
                this.check_abi_and_shim_symbol_clash(abi, Abi::C { unwind: false }, link_name)?;
                let result = this.open(args)?;
                this.write_scalar(Scalar::from_i32(result), dest)?;
            }
            "unlink" => {
                let [path] = this.check_shim(abi, Abi::C { unwind: false }, link_name, args)?;
                let result = this.unlink(path)?;
                this.write_scalar(Scalar::from_i32(result), dest)?;
            }
            "symlink" => {
                let [target, linkpath] = this.check_shim(abi, Abi::C { unwind: false }, link_name, args)?;
                let result = this.symlink(target, linkpath)?;
                this.write_scalar(Scalar::from_i32(result), dest)?;
            }
            "rename" => {
                let [oldpath, newpath] = this.check_shim(abi, Abi::C { unwind: false }, link_name, args)?;
                let result = this.rename(oldpath, newpath)?;
                this.write_scalar(Scalar::from_i32(result), dest)?;
            }
            "mkdir" => {
                let [path, mode] = this.check_shim(abi, Abi::C { unwind: false }, link_name, args)?;
                let result = this.mkdir(path, mode)?;
                this.write_scalar(Scalar::from_i32(result), dest)?;
            }
            "rmdir" => {
                let [path] = this.check_shim(abi, Abi::C { unwind: false }, link_name, args)?;
                let result = this.rmdir(path)?;
                this.write_scalar(Scalar::from_i32(result), dest)?;
            }
            "opendir" => {
                let [name] = this.check_shim(abi, Abi::C { unwind: false }, link_name, args)?;
                let result = this.opendir(name)?;
                this.write_scalar(result, dest)?;
            }
            "closedir" => {
                let [dirp] = this.check_shim(abi, Abi::C { unwind: false }, link_name, args)?;
                let result = this.closedir(dirp)?;
                this.write_scalar(Scalar::from_i32(result), dest)?;
            }
            "lseek64" => {
                let [fd, offset, whence] = this.check_shim(abi, Abi::C { unwind: false }, link_name, args)?;
                let fd = this.read_scalar(fd)?.to_i32()?;
                let offset = this.read_scalar(offset)?.to_i64()?;
                let whence = this.read_scalar(whence)?.to_i32()?;
                let result = this.lseek64(fd, offset.into(), whence)?;
                this.write_scalar(result, dest)?;
            }
            "lseek" => {
                let [fd, offset, whence] = this.check_shim(abi, Abi::C { unwind: false }, link_name, args)?;
                let fd = this.read_scalar(fd)?.to_i32()?;
                let offset = this.read_scalar(offset)?.to_int(this.libc_ty_layout("off_t").size)?;
                let whence = this.read_scalar(whence)?.to_i32()?;
                let result = this.lseek64(fd, offset, whence)?;
                this.write_scalar(result, dest)?;
            }
            "ftruncate64" => {
                let [fd, length] =
                    this.check_shim(abi, Abi::C { unwind: false }, link_name, args)?;
                let fd = this.read_scalar(fd)?.to_i32()?;
                let length = this.read_scalar(length)?.to_i64()?;
                let result = this.ftruncate64(fd, length.into())?;
                this.write_scalar(result, dest)?;
            }
            "ftruncate" => {
                let [fd, length] =
                    this.check_shim(abi, Abi::C { unwind: false }, link_name, args)?;
                let fd = this.read_scalar(fd)?.to_i32()?;
                let length = this.read_scalar(length)?.to_int(this.libc_ty_layout("off_t").size)?;
                let result = this.ftruncate64(fd, length)?;
                this.write_scalar(result, dest)?;
            }
            "fsync" => {
                let [fd] = this.check_shim(abi, Abi::C { unwind: false }, link_name, args)?;
                let result = this.fsync(fd)?;
                this.write_scalar(Scalar::from_i32(result), dest)?;
            }
            "fdatasync" => {
                let [fd] = this.check_shim(abi, Abi::C { unwind: false }, link_name, args)?;
                let result = this.fdatasync(fd)?;
                this.write_scalar(Scalar::from_i32(result), dest)?;
            }
            "readlink" => {
                let [pathname, buf, bufsize] = this.check_shim(abi, Abi::C { unwind: false }, link_name, args)?;
                let result = this.readlink(pathname, buf, bufsize)?;
                this.write_scalar(Scalar::from_target_isize(result, this), dest)?;
            }
            "posix_fadvise" => {
                let [fd, offset, len, advice] =
                    this.check_shim(abi, Abi::C { unwind: false }, link_name, args)?;
                this.read_scalar(fd)?.to_i32()?;
                this.read_target_isize(offset)?;
                this.read_target_isize(len)?;
                this.read_scalar(advice)?.to_i32()?;
                // fadvise is only informational, we can ignore it.
                this.write_null(dest)?;
            }
            "realpath" => {
                let [path, resolved_path] = this.check_shim(abi, Abi::C { unwind: false }, link_name, args)?;
                let result = this.realpath(path, resolved_path)?;
                this.write_scalar(result, dest)?;
            }
            "mkstemp" => {
                let [template] = this.check_shim(abi, Abi::C { unwind: false }, link_name, args)?;
                let result = this.mkstemp(template)?;
                this.write_scalar(Scalar::from_i32(result), dest)?;
            }

            // Sockets
            "socketpair" => {
                let [domain, type_, protocol, sv] =
                    this.check_shim(abi, Abi::C { unwind: false }, link_name, args)?;

                let result = this.socketpair(domain, type_, protocol, sv)?;
                this.write_scalar(result, dest)?;
            }

            // Time
            "gettimeofday" => {
                let [tv, tz] = this.check_shim(abi, Abi::C { unwind: false }, link_name, args)?;
                let result = this.gettimeofday(tv, tz)?;
                this.write_scalar(Scalar::from_i32(result), dest)?;
            }
            "localtime_r" => {
                let [timep, result_op] = this.check_shim(abi, Abi::C {unwind: false}, link_name, args)?;
                let result = this.localtime_r(timep, result_op)?;
                this.write_pointer(result, dest)?;
            }
            "clock_gettime" => {
                let [clk_id, tp] =
                    this.check_shim(abi, Abi::C { unwind: false }, link_name, args)?;
                let result = this.clock_gettime(clk_id, tp)?;
                this.write_scalar(result, dest)?;
            }

            // Allocation
            "posix_memalign" => {
<<<<<<< HEAD
                let [ret, align, size] = this.check_shim(abi, Abi::C { unwind: false }, link_name, args)?;
                let ret = this.deref_pointer(ret)?;
                let align = this.read_target_usize(align)?;
                let size = this.read_target_usize(size)?;
                // Align must be power of 2, and also at least ptr-sized (POSIX rules).
                // But failure to adhere to this is not UB, it's an error condition.
                if !align.is_power_of_two() || align < this.pointer_size().bytes() {
                    let einval = this.eval_libc_i32("EINVAL");
                    this.write_int(einval, dest)?;
                } else {
                    if size == 0 {
                        this.write_null(&ret)?;
                    } else {
                        let ptr = this.allocate_ptr(
                            Size::from_bytes(size),
                            Align::from_bytes(align).unwrap(),
                            MiriMemoryKind::C.into(),
                        )?;
                        if matches!(this.machine.lli_config.memory_mode, ForeignMemoryMode::Zeroed) {
                            this.write_bytes_ptr(
                                ptr.into(),
                                std::iter::repeat(0).take(usize::try_from(size).unwrap()),
                            )?;
                        }
                        this.write_pointer(ptr, &ret)?;
                    }
                    this.write_null(dest)?;
                }
=======
                let [memptr, align, size] = this.check_shim(abi, Abi::C { unwind: false }, link_name, args)?;
                let result = this.posix_memalign(memptr, align, size)?;
                this.write_scalar(result, dest)?;
>>>>>>> d7f6ebac
            }

            "mmap" => {
                let [addr, length, prot, flags, fd, offset] = this.check_shim(abi, Abi::C {unwind: false}, link_name, args)?;
                let offset = this.read_scalar(offset)?.to_int(this.libc_ty_layout("off_t").size)?;
                let ptr = this.mmap(addr, length, prot, flags, fd, offset)?;
                this.write_scalar(ptr, dest)?;
            }
            "munmap" => {
                let [addr, length] = this.check_shim(abi, Abi::C {unwind: false}, link_name, args)?;
                let result = this.munmap(addr, length)?;
                this.write_scalar(result, dest)?;
            }

            "reallocarray" => {
                // Currently this function does not exist on all Unixes, e.g. on macOS.
                if !matches!(&*this.tcx.sess.target.os, "linux" | "freebsd" | "android") {
                    throw_unsup_format!(
                        "`reallocarray` is not supported on {}",
                        this.tcx.sess.target.os
                    );
                }
                let [ptr, nmemb, size] =
                    this.check_shim(abi, Abi::C { unwind: false }, link_name, args)?;
                let ptr = this.read_pointer(ptr)?;
                let nmemb = this.read_target_usize(nmemb)?;
                let size = this.read_target_usize(size)?;
                // reallocarray checks a possible overflow and returns ENOMEM
                // if that happens.
                //
                // Linux: https://www.unix.com/man-page/linux/3/reallocarray/
                // FreeBSD: https://man.freebsd.org/cgi/man.cgi?query=reallocarray
                match nmemb.checked_mul(size) {
                    None => {
                        let einval = this.eval_libc("ENOMEM");
                        this.set_last_error(einval)?;
                        this.write_null(dest)?;
                    }
                    Some(len) => {
                        let res = this.realloc(ptr, len)?;
                        this.write_pointer(res, dest)?;
                    }
                }
            }
            "aligned_alloc" => {
                // This is a C11 function, we assume all Unixes have it.
                // (MSVC explicitly does not support this.)
                let [align, size] =
                    this.check_shim(abi, Abi::C { unwind: false }, link_name, args)?;
                let res = this.aligned_alloc(align, size)?;
                this.write_pointer(res, dest)?;
            }

            // Dynamic symbol loading
            "dlsym" => {
                let [handle, symbol] = this.check_shim(abi, Abi::C { unwind: false }, link_name, args)?;
                this.read_target_usize(handle)?;
                let symbol = this.read_pointer(symbol)?;
                let name = this.read_c_str(symbol)?;
                if let Ok(name) = str::from_utf8(name) && is_dyn_sym(name, &this.tcx.sess.target.os) {
                    let ptr = this.fn_ptr(FnVal::Other(DynSym::from_str(name)));
                    this.write_pointer(ptr, dest)?;
                } else {
                    this.write_null(dest)?;
                }
            }

            // Querying system information
            "sysconf" => {
                let [name] = this.check_shim(abi, Abi::C { unwind: false }, link_name, args)?;
                let name = this.read_scalar(name)?.to_i32()?;
                // FIXME: Which of these are POSIX, and which are GNU/Linux?
                // At least the names seem to all also exist on macOS.
                let sysconfs: &[(&str, fn(&MiriInterpCx<'_>) -> Scalar)] = &[
                    ("_SC_PAGESIZE", |this| Scalar::from_int(this.machine.page_size, this.pointer_size())),
                    ("_SC_NPROCESSORS_CONF", |this| Scalar::from_int(this.machine.num_cpus, this.pointer_size())),
                    ("_SC_NPROCESSORS_ONLN", |this| Scalar::from_int(this.machine.num_cpus, this.pointer_size())),
                    // 512 seems to be a reasonable default. The value is not critical, in
                    // the sense that getpwuid_r takes and checks the buffer length.
                    ("_SC_GETPW_R_SIZE_MAX", |this| Scalar::from_int(512, this.pointer_size()))
                ];
                let mut result = None;
                for &(sysconf_name, value) in sysconfs {
                    let sysconf_name = this.eval_libc_i32(sysconf_name);
                    if sysconf_name == name {
                        result = Some(value(this));
                        break;
                    }
                }
                if let Some(result) = result {
                    this.write_scalar(result, dest)?;
                } else {
                    throw_unsup_format!("unimplemented sysconf name: {}", name)
                }
            }

            // Thread-local storage
            "pthread_key_create" => {
                if this.in_llvm()? {
                    this.handle_unsupported(format!(
                        "can't call foreign function `{link_name}` on OS `{os}`",
                        os = this.tcx.sess.target.os,
                    ))?;
                }   
                let [key, dtor] = this.check_shim(abi, Abi::C { unwind: false }, link_name, args)?;
                let key_place = this.deref_pointer_as(key, this.libc_ty_layout("pthread_key_t"))?;
                let dtor = this.read_pointer(dtor)?;

                // Extract the function type out of the signature (that seems easier than constructing it ourselves).
                let dtor = if !this.ptr_is_null(dtor)? {
                    Some(this.get_ptr_fn(dtor)?.as_instance()?)
                } else {
                    None
                };

                // Figure out how large a pthread TLS key actually is.
                // To this end, deref the argument type. This is `libc::pthread_key_t`.
                let key_type = key.layout.ty
                    .builtin_deref(true)
                    .ok_or_else(|| err_ub_format!(
                        "wrong signature used for `pthread_key_create`: first argument must be a raw pointer."
                    ))?;
                let key_layout = this.layout_of(key_type)?;

                // Create key and write it into the memory where `key_ptr` wants it.
                let key = this.machine.tls.create_tls_key(dtor, key_layout.size)?;
                this.write_scalar(Scalar::from_uint(key, key_layout.size), &key_place)?;

                // Return success (`0`).
                this.write_null(dest)?;
            }
            "pthread_key_delete" => {
                let [key] = this.check_shim(abi, Abi::C { unwind: false }, link_name, args)?;
                let key = this.read_scalar(key)?.to_bits(key.layout.size)?;
                this.machine.tls.delete_tls_key(key)?;
                // Return success (0)
                this.write_null(dest)?;
            }
            "pthread_getspecific" => {
                let [key] = this.check_shim(abi, Abi::C { unwind: false }, link_name, args)?;
                let key = this.read_scalar(key)?.to_bits(key.layout.size)?;
                let active_thread = this.active_thread();
                let ptr = this.machine.tls.load_tls(key, active_thread, this)?;
                this.write_scalar(ptr, dest)?;
            }
            "pthread_setspecific" => {
                let [key, new_ptr] = this.check_shim(abi, Abi::C { unwind: false }, link_name, args)?;
                let key = this.read_scalar(key)?.to_bits(key.layout.size)?;
                let active_thread = this.active_thread();
                let new_data = this.read_scalar(new_ptr)?;
                this.machine.tls.store_tls(key, active_thread, new_data, &*this.tcx)?;

                // Return success (`0`).
                this.write_null(dest)?;
            }

            // Synchronization primitives
            "pthread_mutexattr_init" => {
                let [attr] = this.check_shim(abi, Abi::C { unwind: false }, link_name, args)?;
                let result = this.pthread_mutexattr_init(attr)?;
                this.write_scalar(Scalar::from_i32(result), dest)?;
            }
            "pthread_mutexattr_settype" => {
                let [attr, kind] = this.check_shim(abi, Abi::C { unwind: false }, link_name, args)?;
                let result = this.pthread_mutexattr_settype(attr, kind)?;
                this.write_scalar(Scalar::from_i32(result), dest)?;
            }
            "pthread_mutexattr_destroy" => {
                let [attr] = this.check_shim(abi, Abi::C { unwind: false }, link_name, args)?;
                let result = this.pthread_mutexattr_destroy(attr)?;
                this.write_scalar(Scalar::from_i32(result), dest)?;
            }
            "pthread_mutex_init" => {
                let [mutex, attr] = this.check_shim(abi, Abi::C { unwind: false }, link_name, args)?;
                let result = this.pthread_mutex_init(mutex, attr)?;
                this.write_scalar(Scalar::from_i32(result), dest)?;
            }
            "pthread_mutex_lock" => {
                let [mutex] = this.check_shim(abi, Abi::C { unwind: false }, link_name, args)?;
                this.pthread_mutex_lock(mutex, dest)?;
            }
            "pthread_mutex_trylock" => {
                let [mutex] = this.check_shim(abi, Abi::C { unwind: false }, link_name, args)?;
                let result = this.pthread_mutex_trylock(mutex)?;
                this.write_scalar(Scalar::from_i32(result), dest)?;
            }
            "pthread_mutex_unlock" => {
                let [mutex] = this.check_shim(abi, Abi::C { unwind: false }, link_name, args)?;
                let result = this.pthread_mutex_unlock(mutex)?;
                this.write_scalar(Scalar::from_i32(result), dest)?;
            }
            "pthread_mutex_destroy" => {
                let [mutex] = this.check_shim(abi, Abi::C { unwind: false }, link_name, args)?;
                let result = this.pthread_mutex_destroy(mutex)?;
                this.write_scalar(Scalar::from_i32(result), dest)?;
            }
            "pthread_rwlock_rdlock" => {
                let [rwlock] = this.check_shim(abi, Abi::C { unwind: false }, link_name, args)?;
                this.pthread_rwlock_rdlock(rwlock, dest)?;
            }
            "pthread_rwlock_tryrdlock" => {
                let [rwlock] = this.check_shim(abi, Abi::C { unwind: false }, link_name, args)?;
                let result = this.pthread_rwlock_tryrdlock(rwlock)?;
                this.write_scalar(Scalar::from_i32(result), dest)?;
            }
            "pthread_rwlock_wrlock" => {
                let [rwlock] = this.check_shim(abi, Abi::C { unwind: false }, link_name, args)?;
                this.pthread_rwlock_wrlock(rwlock, dest)?;
            }
            "pthread_rwlock_trywrlock" => {
                let [rwlock] = this.check_shim(abi, Abi::C { unwind: false }, link_name, args)?;
                let result = this.pthread_rwlock_trywrlock(rwlock)?;
                this.write_scalar(Scalar::from_i32(result), dest)?;
            }
            "pthread_rwlock_unlock" => {
                let [rwlock] = this.check_shim(abi, Abi::C { unwind: false }, link_name, args)?;
                let result = this.pthread_rwlock_unlock(rwlock)?;
                this.write_scalar(Scalar::from_i32(result), dest)?;
            }
            "pthread_rwlock_destroy" => {
                let [rwlock] = this.check_shim(abi, Abi::C { unwind: false }, link_name, args)?;
                let result = this.pthread_rwlock_destroy(rwlock)?;
                this.write_scalar(Scalar::from_i32(result), dest)?;
            }
            "pthread_condattr_init" => {
                let [attr] = this.check_shim(abi, Abi::C { unwind: false }, link_name, args)?;
                let result = this.pthread_condattr_init(attr)?;
                this.write_scalar(Scalar::from_i32(result), dest)?;
            }
            "pthread_condattr_setclock" => {
                let [attr, clock_id] =
                    this.check_shim(abi, Abi::C { unwind: false }, link_name, args)?;
                let result = this.pthread_condattr_setclock(attr, clock_id)?;
                this.write_scalar(result, dest)?;
            }
            "pthread_condattr_getclock" => {
                let [attr, clock_id] =
                    this.check_shim(abi, Abi::C { unwind: false }, link_name, args)?;
                let result = this.pthread_condattr_getclock(attr, clock_id)?;
                this.write_scalar(result, dest)?;
            }
            "pthread_condattr_destroy" => {
                let [attr] = this.check_shim(abi, Abi::C { unwind: false }, link_name, args)?;
                let result = this.pthread_condattr_destroy(attr)?;
                this.write_scalar(Scalar::from_i32(result), dest)?;
            }
            "pthread_cond_init" => {
                let [cond, attr] = this.check_shim(abi, Abi::C { unwind: false }, link_name, args)?;
                let result = this.pthread_cond_init(cond, attr)?;
                this.write_scalar(Scalar::from_i32(result), dest)?;
            }
            "pthread_cond_signal" => {
                let [cond] = this.check_shim(abi, Abi::C { unwind: false }, link_name, args)?;
                let result = this.pthread_cond_signal(cond)?;
                this.write_scalar(Scalar::from_i32(result), dest)?;
            }
            "pthread_cond_broadcast" => {
                let [cond] = this.check_shim(abi, Abi::C { unwind: false }, link_name, args)?;
                let result = this.pthread_cond_broadcast(cond)?;
                this.write_scalar(Scalar::from_i32(result), dest)?;
            }
            "pthread_cond_wait" => {
                let [cond, mutex] = this.check_shim(abi, Abi::C { unwind: false }, link_name, args)?;
                this.pthread_cond_wait(cond, mutex, dest)?;
            }
            "pthread_cond_timedwait" => {
                let [cond, mutex, abstime] = this.check_shim(abi, Abi::C { unwind: false }, link_name, args)?;
                this.pthread_cond_timedwait(cond, mutex, abstime, dest)?;
            }
            "pthread_cond_destroy" => {
                let [cond] = this.check_shim(abi, Abi::C { unwind: false }, link_name, args)?;
                let result = this.pthread_cond_destroy(cond)?;
                this.write_scalar(Scalar::from_i32(result), dest)?;
            }
            // Threading
            "pthread_create" => {
                if this.in_llvm()? {
                    this.handle_unsupported(format!(
                        "can't call foreign function `{link_name}` on OS `{os}`",
                        os = this.tcx.sess.target.os,
                    ))?;
                }
                let [thread, attr, start, arg] = this.check_shim(abi, Abi::C { unwind: false }, link_name, args)?;
                let result = this.pthread_create(thread, attr, start, arg)?;
                this.write_scalar(Scalar::from_i32(result), dest)?;
            }
            "pthread_join" => {
                let [thread, retval] = this.check_shim(abi, Abi::C { unwind: false }, link_name, args)?;
                let result = this.pthread_join(thread, retval)?;
                this.write_scalar(Scalar::from_i32(result), dest)?;
            }
            "pthread_detach" => {
                let [thread] = this.check_shim(abi, Abi::C { unwind: false }, link_name, args)?;
                let result = this.pthread_detach(thread)?;
                this.write_scalar(Scalar::from_i32(result), dest)?;
            }
            "pthread_self" => {
                let [] = this.check_shim(abi, Abi::C { unwind: false }, link_name, args)?;
                let res = this.pthread_self()?;
                this.write_scalar(res, dest)?;
            }
            "sched_yield" => {
                let [] = this.check_shim(abi, Abi::C { unwind: false }, link_name, args)?;
                let result = this.sched_yield()?;
                this.write_scalar(Scalar::from_i32(result), dest)?;
            }
            "nanosleep" => {
                let [req, rem] = this.check_shim(abi, Abi::C { unwind: false }, link_name, args)?;
                let result = this.nanosleep(req, rem)?;
                this.write_scalar(Scalar::from_i32(result), dest)?;
            }

            // Miscellaneous
            "isatty" => {
                let [fd] = this.check_shim(abi, Abi::C { unwind: false }, link_name, args)?;
                let result = this.isatty(fd)?;
                this.write_scalar(result, dest)?;
            }
            "pthread_atfork" => {
                let [prepare, parent, child] = this.check_shim(abi, Abi::C { unwind: false }, link_name, args)?;
                this.read_pointer(prepare)?;
                this.read_pointer(parent)?;
                this.read_pointer(child)?;
                // We do not support forking, so there is nothing to do here.
                this.write_null(dest)?;
            }
            "strerror_r" | "__xpg_strerror_r" => {
                let [errnum, buf, buflen] = this.check_shim(abi, Abi::C { unwind: false }, link_name, args)?;
                let errnum = this.read_scalar(errnum)?;
                let buf = this.read_pointer(buf)?;
                let buflen = this.read_target_usize(buflen)?;

                let error = this.try_errnum_to_io_error(errnum)?;
                let formatted = match error {
                    Some(err) => format!("{err}"),
                    None => format!("<unknown errnum in strerror_r: {errnum}>"),
                };
                let (complete, _) = this.write_os_str_to_c_str(OsStr::new(&formatted), buf, buflen)?;
                let ret = if complete { 0 } else { this.eval_libc_i32("ERANGE") };
                this.write_int(ret, dest)?;
            }
            "getpid" => {
                let [] = this.check_shim(abi, Abi::C { unwind: false}, link_name, args)?;
                let result = this.getpid()?;
                this.write_scalar(Scalar::from_i32(result), dest)?;
            }
            "getentropy" => {
                // This function is non-standard but exists with the same signature and behavior on
                // Linux, macOS, FreeBSD and Solaris/Illumos.
                if !matches!(&*this.tcx.sess.target.os, "linux" | "macos" | "freebsd" | "illumos" | "solaris" | "android") {
                    throw_unsup_format!(
                        "`getentropy` is not supported on {}",
                        this.tcx.sess.target.os
                    );
                }

                let [buf, bufsize] =
                    this.check_shim(abi, Abi::C { unwind: false }, link_name, args)?;
                let buf = this.read_pointer(buf)?;
                let bufsize = this.read_target_usize(bufsize)?;

                // getentropy sets errno to EIO when the buffer size exceeds 256 bytes.
                // FreeBSD: https://man.freebsd.org/cgi/man.cgi?query=getentropy&sektion=3&format=html
                // Linux: https://man7.org/linux/man-pages/man3/getentropy.3.html
                // macOS: https://keith.github.io/xcode-man-pages/getentropy.2.html
                // Solaris/Illumos: https://illumos.org/man/3C/getentropy
                if bufsize > 256 {
                    let err = this.eval_libc("EIO");
                    this.set_last_error(err)?;
                    this.write_scalar(Scalar::from_i32(-1), dest)?;
                } else {
                    this.gen_random(buf, bufsize)?;
                    this.write_scalar(Scalar::from_i32(0), dest)?;
                }
            }
            "getrandom" => {
                // This function is non-standard but exists with the same signature and behavior on
                // Linux, FreeBSD and Solaris/Illumos.
                if !matches!(&*this.tcx.sess.target.os, "linux" | "freebsd" | "illumos" | "solaris" | "android") {
                    throw_unsup_format!(
                        "`getrandom` is not supported on {}",
                        this.tcx.sess.target.os
                    );
                }
                let [ptr, len, flags] =
                    this.check_shim(abi, Abi::C { unwind: false }, link_name, args)?;
                let ptr = this.read_pointer(ptr)?;
                let len = this.read_target_usize(len)?;
                let _flags = this.read_scalar(flags)?.to_i32()?;
                // We ignore the flags, just always use the same PRNG / host RNG.
                this.gen_random(ptr, len)?;
                this.write_scalar(Scalar::from_target_usize(len, this), dest)?;
            }
            "_Unwind_RaiseException" => {
                // This is not formally part of POSIX, but it is very wide-spread on POSIX systems.
                // It was originally specified as part of the Itanium C++ ABI:
                // https://itanium-cxx-abi.github.io/cxx-abi/abi-eh.html#base-throw.
                // On Linux it is
                // documented as part of the LSB:
                // https://refspecs.linuxfoundation.org/LSB_5.0.0/LSB-Core-generic/LSB-Core-generic/baselib--unwind-raiseexception.html
                // Basically every other UNIX uses the exact same api though. Arm also references
                // back to the Itanium C++ ABI for the definition of `_Unwind_RaiseException` for
                // arm64:
                // https://github.com/ARM-software/abi-aa/blob/main/cppabi64/cppabi64.rst#toc-entry-35
                // For arm32 they did something custom, but similar enough that the same
                // `_Unwind_RaiseException` impl in miri should work:
                // https://github.com/ARM-software/abi-aa/blob/main/ehabi32/ehabi32.rst
                if !matches!(&*this.tcx.sess.target.os, "linux" | "freebsd" | "illumos" | "solaris" | "android" | "macos") {
                    throw_unsup_format!(
                        "`_Unwind_RaiseException` is not supported on {}",
                        this.tcx.sess.target.os
                    );
                }
                // This function looks and behaves excatly like miri_start_unwind.
                let [payload] = this.check_shim(abi, Abi::C { unwind: true }, link_name, args)?;
                this.handle_miri_start_unwind(payload)?;
                return Ok(EmulateItemResult::NeedsUnwind);
            }

            // Incomplete shims that we "stub out" just to get pre-main initialization code to work.
            // These shims are enabled only when the caller is in the standard library.
            "pthread_attr_getguardsize"
            if this.frame_in_std() => {
                let [_attr, guard_size] = this.check_shim(abi, Abi::C { unwind: false }, link_name, args)?;
                let guard_size = this.deref_pointer(guard_size)?;
                let guard_size_layout = this.libc_ty_layout("size_t");
                this.write_scalar(Scalar::from_uint(this.machine.page_size, guard_size_layout.size), &guard_size)?;

                // Return success (`0`).
                this.write_null(dest)?;
            }

            | "pthread_attr_init"
            | "pthread_attr_destroy"
            if this.frame_in_std() => {
                let [_] = this.check_shim(abi, Abi::C { unwind: false }, link_name, args)?;
                this.write_null(dest)?;
            }
            | "pthread_attr_setstacksize"
            if this.frame_in_std() => {
                let [_, _] = this.check_shim(abi, Abi::C { unwind: false }, link_name, args)?;
                this.write_null(dest)?;
            }

            "pthread_attr_getstack"
            if this.frame_in_std() => {
                // We don't support "pthread_attr_setstack", so we just pretend all stacks have the same values here.
                // Hence we can mostly ignore the input `attr_place`.
                let [attr_place, addr_place, size_place] =
                    this.check_shim(abi, Abi::C { unwind: false }, link_name, args)?;
                let _attr_place = this.deref_pointer_as(attr_place, this.libc_ty_layout("pthread_attr_t"))?;
                let addr_place = this.deref_pointer(addr_place)?;
                let size_place = this.deref_pointer(size_place)?;

                this.write_scalar(
                    Scalar::from_uint(this.machine.stack_addr, this.pointer_size()),
                    &addr_place,
                )?;
                this.write_scalar(
                    Scalar::from_uint(this.machine.stack_size, this.pointer_size()),
                    &size_place,
                )?;

                // Return success (`0`).
                this.write_null(dest)?;
            }

            | "signal"
            | "sigaltstack"
            if this.frame_in_std() => {
                let [_, _] = this.check_shim(abi, Abi::C { unwind: false }, link_name, args)?;
                this.write_null(dest)?;
            }
            | "sigaction"
            | "mprotect"
            if this.frame_in_std() => {
                let [_, _, _] = this.check_shim(abi, Abi::C { unwind: false }, link_name, args)?;
                this.write_null(dest)?;
            }

            "getuid"
            if this.frame_in_std() => {
                let [] = this.check_shim(abi, Abi::C { unwind: false }, link_name, args)?;
                // For now, just pretend we always have this fixed UID.
                this.write_int(super::UID, dest)?;
            }

            "getpwuid_r" | "__posix_getpwuid_r"
            if this.frame_in_std() => {
                // getpwuid_r is the standard name, __posix_getpwuid_r is used on solarish
                let [uid, pwd, buf, buflen, result] =
                    this.check_shim(abi, Abi::C { unwind: false }, link_name, args)?;
                this.check_no_isolation("`getpwuid_r`")?;

                let uid = this.read_scalar(uid)?.to_u32()?;
                let pwd = this.deref_pointer_as(pwd, this.libc_ty_layout("passwd"))?;
                let buf = this.read_pointer(buf)?;
                let buflen = this.read_target_usize(buflen)?;
                let result = this.deref_pointer(result)?;

                // Must be for "us".
                if uid != crate::shims::unix::UID {
                    throw_unsup_format!("`getpwuid_r` on other users is not supported");
                }

                // Reset all fields to `uninit` to make sure nobody reads them.
                // (This is a std-only shim so we are okay with such hacks.)
                this.write_uninit(&pwd)?;

                // We only set the home_dir field.
                #[allow(deprecated)]
                let home_dir = std::env::home_dir().unwrap();
                let (written, _) = this.write_path_to_c_str(&home_dir, buf, buflen)?;
                let pw_dir = this.project_field_named(&pwd, "pw_dir")?;
                this.write_pointer(buf, &pw_dir)?;

                if written {
                    this.write_pointer(pwd.ptr(), &result)?;
                    this.write_null(dest)?;
                } else {
                    this.write_null(&result)?;
                    this.write_scalar(this.eval_libc("ERANGE"), dest)?;
                }
            }

            // Platform-specific shims
            _ => {
                let target_os = &*this.tcx.sess.target.os;
                return match target_os {
                    "android" => android::EvalContextExt::emulate_foreign_item_inner(this, link_name, abi, args, dest),
                    "freebsd" => freebsd::EvalContextExt::emulate_foreign_item_inner(this, link_name, abi, args, dest),
                    "linux" => linux::EvalContextExt::emulate_foreign_item_inner(this, link_name, abi, args, dest),
                    "macos" => macos::EvalContextExt::emulate_foreign_item_inner(this, link_name, abi, args, dest),
                    "solaris" | "illumos" => solarish::EvalContextExt::emulate_foreign_item_inner(this, link_name, abi, args, dest),
                    _ => Ok(EmulateItemResult::NotSupported),
                };
            }
        };

        Ok(EmulateItemResult::NeedsReturn)
    }
}<|MERGE_RESOLUTION|>--- conflicted
+++ resolved
@@ -15,13 +15,9 @@
 use shims::unix::macos::foreign_items as macos;
 use shims::unix::solarish::foreign_items as solarish;
 
-<<<<<<< HEAD
 use crate::shims::llvm::helpers::EvalContextExt as _;
 
-fn is_dyn_sym(name: &str, target_os: &str) -> bool {
-=======
 pub fn is_dyn_sym(name: &str, target_os: &str) -> bool {
->>>>>>> d7f6ebac
     match name {
         // Used for tests.
         "isatty" => true,
@@ -256,7 +252,6 @@
 
             // Allocation
             "posix_memalign" => {
-<<<<<<< HEAD
                 let [ret, align, size] = this.check_shim(abi, Abi::C { unwind: false }, link_name, args)?;
                 let ret = this.deref_pointer(ret)?;
                 let align = this.read_target_usize(align)?;
@@ -285,11 +280,6 @@
                     }
                     this.write_null(dest)?;
                 }
-=======
-                let [memptr, align, size] = this.check_shim(abi, Abi::C { unwind: false }, link_name, args)?;
-                let result = this.posix_memalign(memptr, align, size)?;
-                this.write_scalar(result, dest)?;
->>>>>>> d7f6ebac
             }
 
             "mmap" => {
