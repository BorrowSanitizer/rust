//! This module is responsible for managing the absolute addresses that allocations are located at,
//! and for casting between pointers and integers based on those addresses.

mod reuse_pool;

use std::cell::RefCell;
use std::cmp::max;
use std::collections::hash_map::Entry;

use rand::Rng;

use rustc_data_structures::fx::{FxHashMap, FxHashSet};
use rustc_span::Span;
use rustc_target::abi::{Align, HasDataLayout, Size};

use crate::{concurrency::VClock, *};

use self::reuse_pool::ReusePool;

#[derive(Copy, Clone, Debug, PartialEq, Eq)]
pub enum ProvenanceMode {
    /// We support `expose_provenance`/`with_exposed_provenance` via "wildcard" provenance.
    /// However, we warn on `with_exposed_provenance` to alert the user of the precision loss.
    Default,
    /// Like `Default`, but without the warning.
    Permissive,
    /// We error on `with_exposed_provenance`, ensuring no precision loss.
    Strict,
}

pub type GlobalState = RefCell<GlobalStateInner>;

#[derive(Debug)]
pub struct GlobalStateInner {
    /// This is used as a map between the address of each allocation and its `AllocId`. It is always
    /// sorted by address. We cannot use a `HashMap` since we can be given an address that is offset
    /// from the base address, and we need to find the `AllocId` it belongs to. This is not the
    /// *full* inverse of `base_addr`; dead allocations have been removed.
    int_to_ptr_map: Vec<(u64, AllocId)>,
    /// The base address for each allocation.  We cannot put that into
    /// `AllocExtra` because function pointers also have a base address, and
    /// they do not have an `AllocExtra`.
    /// This is the inverse of `int_to_ptr_map`.
    base_addr: FxHashMap<AllocId, u64>,
    /// A pool of addresses we can reuse for future allocations.
    reuse: ReusePool,
    /// Whether an allocation has been exposed or not. This cannot be put
    /// into `AllocExtra` for the same reason as `base_addr`.
    exposed: FxHashSet<AllocId>,
    /// This is used as a memory address when a new pointer is casted to an integer. It
    /// is always larger than any address that was previously made part of a block.
    next_base_addr: u64,
    /// The provenance to use for int2ptr casts
    provenance_mode: ProvenanceMode,
}

impl VisitProvenance for GlobalStateInner {
    fn visit_provenance(&self, _visit: &mut VisitWith<'_>) {
        let GlobalStateInner {
            int_to_ptr_map: _,
            base_addr: _,
            reuse: _,
            exposed: _,
            next_base_addr: _,
            provenance_mode: _,
        } = self;
        // Though base_addr, int_to_ptr_map, and exposed contain AllocIds, we do not want to visit them.
        // int_to_ptr_map and exposed must contain only live allocations, and those
        // are never garbage collected.
        // base_addr is only relevant if we have a pointer to an AllocId and need to look up its
        // base address; so if an AllocId is not reachable from somewhere else we can remove it
        // here.
    }
}

impl GlobalStateInner {
    pub fn new(config: &MiriConfig, stack_addr: u64) -> Self {
        GlobalStateInner {
            int_to_ptr_map: Vec::default(),
            base_addr: FxHashMap::default(),
            reuse: ReusePool::new(config),
            exposed: FxHashSet::default(),
            next_base_addr: stack_addr,
            provenance_mode: config.provenance_mode,
        }
    }

    pub fn remove_unreachable_allocs(&mut self, allocs: &LiveAllocs<'_, '_>) {
        // `exposed` and `int_to_ptr_map` are cleared immediately when an allocation
        // is freed, so `base_addr` is the only one we have to clean up based on the GC.
        self.base_addr.retain(|id, _| allocs.is_live(*id));
    }
}

/// Shifts `addr` to make it aligned with `align` by rounding `addr` to the smallest multiple
/// of `align` that is larger or equal to `addr`
fn align_addr(addr: u64, align: u64) -> u64 {
    match addr % align {
        0 => addr,
        rem => addr.checked_add(align).unwrap() - rem,
    }
}

<<<<<<< HEAD
impl<'mir, 'tcx: 'mir> EvalContextExt<'mir, 'tcx> for crate::MiriInterpCx<'mir, 'tcx> {}
pub trait EvalContextExt<'mir, 'tcx: 'mir>: crate::MiriInterpCxExt<'mir, 'tcx> {

        // Returns the exposed `AllocId` that corresponds to the specified addr,
=======
impl<'tcx> EvalContextExtPriv<'tcx> for crate::MiriInterpCx<'tcx> {}
trait EvalContextExtPriv<'tcx>: crate::MiriInterpCxExt<'tcx> {
    // Returns the exposed `AllocId` that corresponds to the specified addr,
>>>>>>> d7f6ebac
    // or `None` if the addr is out of bounds
    fn alloc_id_from_addr(&self, addr: u64) -> Option<AllocId> {
        let ecx = self.eval_context_ref();
        let global_state = ecx.machine.alloc_addresses.borrow();
        assert!(global_state.provenance_mode != ProvenanceMode::Strict);

        let pos = global_state.int_to_ptr_map.binary_search_by_key(&addr, |(addr, _)| *addr);

        // Determine the in-bounds provenance for this pointer.
        // (This is only called on an actual access, so in-bounds is the only possible kind of provenance.)
        let alloc_id = match pos {
            Ok(pos) => Some(global_state.int_to_ptr_map[pos].1),
            Err(0) => None,
            Err(pos) => {
                // This is the largest of the addresses smaller than `int`,
                // i.e. the greatest lower bound (glb)
                let (glb, alloc_id) = global_state.int_to_ptr_map[pos - 1];
                // This never overflows because `addr >= glb`
                let offset = addr - glb;
                // We require this to be strict in-bounds of the allocation. This arm is only
                // entered for addresses that are not the base address, so even zero-sized
                // allocations will get recognized at their base address -- but all other
                // allocations will *not* be recognized at their "end" address.
                let size = ecx.get_alloc_info(alloc_id).0;
                if offset < size.bytes() { Some(alloc_id) } else { None }
            }
        }?;

        // We only use this provenance if it has been exposed.
        if global_state.exposed.contains(&alloc_id) {
            // This must still be live, since we remove allocations from `int_to_ptr_map` when they get freed.
            debug_assert!(ecx.is_alloc_live(alloc_id));
            Some(alloc_id)
        } else {
            None
        }
    }

    fn addr_from_alloc_id(
        &self,
        alloc_id: AllocId,
        memory_kind: MemoryKind,
    ) -> InterpResult<'tcx, u64> {
        let ecx = self.eval_context_ref();
        let mut global_state = ecx.machine.alloc_addresses.borrow_mut();
        let global_state = &mut *global_state;

        Ok(match global_state.base_addr.entry(alloc_id) {
            Entry::Occupied(entry) => *entry.get(),
            Entry::Vacant(entry) => {
                let mut rng = ecx.machine.rng.borrow_mut();
                let (size, align, kind) = ecx.get_alloc_info(alloc_id);
                // This is either called immediately after allocation (and then cached), or when
                // adjusting `tcx` pointers (which never get freed). So assert that we are looking
                // at a live allocation. This also ensures that we never re-assign an address to an
                // allocation that previously had an address, but then was freed and the address
                // information was removed.
                assert!(!matches!(kind, AllocKind::Dead));

                // This allocation does not have a base address yet, pick or reuse one.
                let base_addr = if let Some((reuse_addr, clock)) = global_state.reuse.take_addr(
                    &mut *rng,
                    size,
                    align,
                    memory_kind,
                    ecx.active_thread(),
                ) {
                    if let Some(clock) = clock {
                        ecx.acquire_clock(&clock);
                    }
                    reuse_addr
                } else {
                    // We have to pick a fresh address.
                    // Leave some space to the previous allocation, to give it some chance to be less aligned.
                    // We ensure that `(global_state.next_base_addr + slack) % 16` is uniformly distributed.
                    let slack = rng.gen_range(0..16);
                    // From next_base_addr + slack, round up to adjust for alignment.
                    let base_addr = global_state
                        .next_base_addr
                        .checked_add(slack)
                        .ok_or_else(|| err_exhaust!(AddressSpaceFull))?;
                    let base_addr = align_addr(base_addr, align.bytes());

                    // Remember next base address.  If this allocation is zero-sized, leave a gap
                    // of at least 1 to avoid two allocations having the same base address.
                    // (The logic in `alloc_id_from_addr` assumes unique addresses, and different
                    // function/vtable pointers need to be distinguishable!)
                    global_state.next_base_addr = base_addr
                        .checked_add(max(size.bytes(), 1))
                        .ok_or_else(|| err_exhaust!(AddressSpaceFull))?;
                    // Even if `Size` didn't overflow, we might still have filled up the address space.
                    if global_state.next_base_addr > ecx.target_usize_max() {
                        throw_exhaust!(AddressSpaceFull);
                    }

                    base_addr
                };
                trace!(
                    "Assigning base address {:#x} to allocation {:?} (size: {}, align: {})",
                    base_addr,
                    alloc_id,
                    size.bytes(),
                    align.bytes(),
                );

                // Store address in cache.
                entry.insert(base_addr);

                // Also maintain the opposite mapping in `int_to_ptr_map`, ensuring we keep it sorted.
                // We have a fast-path for the common case that this address is bigger than all previous ones.
                let pos = if global_state
                    .int_to_ptr_map
                    .last()
                    .is_some_and(|(last_addr, _)| *last_addr < base_addr)
                {
                    global_state.int_to_ptr_map.len()
                } else {
                    global_state
                        .int_to_ptr_map
                        .binary_search_by_key(&base_addr, |(addr, _)| *addr)
                        .unwrap_err()
                };
                global_state.int_to_ptr_map.insert(pos, (base_addr, alloc_id));

                base_addr
            }
        })
    }

<<<<<<< HEAD
=======
impl<'tcx> EvalContextExt<'tcx> for crate::MiriInterpCx<'tcx> {}
pub trait EvalContextExt<'tcx>: crate::MiriInterpCxExt<'tcx> {
>>>>>>> d7f6ebac
    fn expose_ptr(&mut self, alloc_id: AllocId, tag: BorTag) -> InterpResult<'tcx> {
        let ecx = self.eval_context_mut();
        let global_state = ecx.machine.alloc_addresses.get_mut();
        // In strict mode, we don't need this, so we can save some cycles by not tracking it.
        if global_state.provenance_mode == ProvenanceMode::Strict {
            return Ok(());
        }
        // Exposing a dead alloc is a no-op, because it's not possible to get a dead allocation
        // via int2ptr.
        if !ecx.is_alloc_live(alloc_id) {
            return Ok(());
        }
        trace!("Exposing allocation id {alloc_id:?}");
        let global_state = ecx.machine.alloc_addresses.get_mut();
        global_state.exposed.insert(alloc_id);
        if ecx.machine.borrow_tracker.is_some() {
            ecx.expose_tag(alloc_id, tag)?;
        }
        Ok(())
    }

    fn ptr_from_addr_cast(&self, addr: u64) -> InterpResult<'tcx, Pointer> {
        trace!("Casting {:#x} to a pointer", addr);

        let ecx = self.eval_context_ref();
        let global_state = ecx.machine.alloc_addresses.borrow();

        // Potentially emit a warning.
        match global_state.provenance_mode {
            ProvenanceMode::Default => {
                // The first time this happens at a particular location, print a warning.
                thread_local! {
                    // `Span` is non-`Send`, so we use a thread-local instead.
                    static PAST_WARNINGS: RefCell<FxHashSet<Span>> = RefCell::default();
                }
                PAST_WARNINGS.with_borrow_mut(|past_warnings| {
                    let first = past_warnings.is_empty();
                    if past_warnings.insert(ecx.cur_span()) {
                        // Newly inserted, so first time we see this span.
                        ecx.emit_diagnostic(NonHaltingDiagnostic::Int2Ptr { details: first });
                    }
                });
            }
            ProvenanceMode::Strict => {
                throw_machine_stop!(TerminationInfo::Int2PtrWithStrictProvenance);
            }
            ProvenanceMode::Permissive => {}
        }

        // We do *not* look up the `AllocId` here! This is a `ptr as usize` cast, and it is
        // completely legal to do a cast and then `wrapping_offset` to another allocation and only
        // *then* do a memory access. So the allocation that the pointer happens to point to on a
        // cast is fairly irrelevant. Instead we generate this as a "wildcard" pointer, such that
        // *every time the pointer is used*, we do an `AllocId` lookup to find the (exposed)
        // allocation it might be referencing.
        Ok(Pointer::new(Some(Provenance::Wildcard), Size::from_bytes(addr)))
    }

    /// Convert a relative (tcx) pointer to a Miri pointer.
    fn adjust_alloc_root_pointer(
        &self,
        ptr: interpret::Pointer<CtfeProvenance>,
        tag: BorTag,
        kind: MemoryKind,
    ) -> InterpResult<'tcx, interpret::Pointer<Provenance>> {
        let ecx = self.eval_context_ref();

        let (prov, offset) = ptr.into_parts(); // offset is relative (AllocId provenance)
        let alloc_id = prov.alloc_id();
        let base_addr = ecx.addr_from_alloc_id(alloc_id, kind)?;

        // Add offset with the right kind of pointer-overflowing arithmetic.
        let dl = ecx.data_layout();
        let absolute_addr = dl.overflowing_offset(base_addr, offset.bytes()).0;
        Ok(interpret::Pointer::new(
            Provenance::Concrete { alloc_id, tag },
            Size::from_bytes(absolute_addr),
        ))
    }

    /// When a pointer is used for a memory access, this computes where in which allocation the
    /// access is going.
    fn ptr_get_alloc(&self, ptr: interpret::Pointer<Provenance>) -> Option<(AllocId, Size)> {
        let ecx = self.eval_context_ref();

        let (tag, addr) = ptr.into_parts(); // addr is absolute (Tag provenance)

        let alloc_id = if let Provenance::Concrete { alloc_id, .. } = tag {
            alloc_id
        } else {
            // A wildcard pointer.
            ecx.alloc_id_from_addr(addr.bytes())?
        };

        // This cannot fail: since we already have a pointer with that provenance, adjust_alloc_root_pointer
        // must have been called in the past, so we can just look up the address in the map.
        let base_addr = *ecx.machine.alloc_addresses.borrow().base_addr.get(&alloc_id).unwrap();

        // Wrapping "addr - base_addr"
        #[allow(clippy::cast_possible_wrap)] // we want to wrap here
        let neg_base_addr = (base_addr as i64).wrapping_neg();
        Some((
            alloc_id,
            Size::from_bytes(ecx.overflowing_signed_offset(addr.bytes(), neg_base_addr).0),
        ))
    }
}

impl<'tcx> MiriMachine<'tcx> {
    pub fn free_alloc_id(&mut self, dead_id: AllocId, size: Size, align: Align, kind: MemoryKind) {
        let global_state = self.alloc_addresses.get_mut();
        let rng = self.rng.get_mut();

        // We can *not* remove this from `base_addr`, since the interpreter design requires that we
        // be able to retrieve an AllocId + offset for any memory access *before* we check if the
        // access is valid. Specifically, `ptr_get_alloc` is called on each attempt at a memory
        // access to determine the allocation ID and offset -- and there can still be pointers with
        // `dead_id` that one can attempt to use for a memory access. `ptr_get_alloc` may return
        // `None` only if the pointer truly has no provenance (this ensures consistent error
        // messages).
        // However, we *can* remove it from `int_to_ptr_map`, since any wildcard pointers that exist
        // can no longer actually be accessing that address. This ensures `alloc_id_from_addr` never
        // returns a dead allocation.
        // To avoid a linear scan we first look up the address in `base_addr`, and then find it in
        // `int_to_ptr_map`.
        let addr = *global_state.base_addr.get(&dead_id).unwrap();
        let pos =
            global_state.int_to_ptr_map.binary_search_by_key(&addr, |(addr, _)| *addr).unwrap();
        let removed = global_state.int_to_ptr_map.remove(pos);
        assert_eq!(removed, (addr, dead_id)); // double-check that we removed the right thing
        // We can also remove it from `exposed`, since this allocation can anyway not be returned by
        // `alloc_id_from_addr` any more.
        global_state.exposed.remove(&dead_id);
        // Also remember this address for future reuse.
        let thread = self.threads.active_thread();
        global_state.reuse.add_addr(rng, addr, size, align, kind, thread, || {
            if let Some(data_race) = &self.data_race {
                data_race.release_clock(&self.threads).clone()
            } else {
                VClock::default()
            }
        })
    }
}

#[cfg(test)]
mod tests {
    use super::*;

    #[test]
    fn test_align_addr() {
        assert_eq!(align_addr(37, 4), 40);
        assert_eq!(align_addr(44, 4), 44);
    }
}<|MERGE_RESOLUTION|>--- conflicted
+++ resolved
@@ -101,16 +101,9 @@
     }
 }
 
-<<<<<<< HEAD
-impl<'mir, 'tcx: 'mir> EvalContextExt<'mir, 'tcx> for crate::MiriInterpCx<'mir, 'tcx> {}
-pub trait EvalContextExt<'mir, 'tcx: 'mir>: crate::MiriInterpCxExt<'mir, 'tcx> {
-
-        // Returns the exposed `AllocId` that corresponds to the specified addr,
-=======
 impl<'tcx> EvalContextExtPriv<'tcx> for crate::MiriInterpCx<'tcx> {}
 trait EvalContextExtPriv<'tcx>: crate::MiriInterpCxExt<'tcx> {
     // Returns the exposed `AllocId` that corresponds to the specified addr,
->>>>>>> d7f6ebac
     // or `None` if the addr is out of bounds
     fn alloc_id_from_addr(&self, addr: u64) -> Option<AllocId> {
         let ecx = self.eval_context_ref();
@@ -240,11 +233,8 @@
         })
     }
 
-<<<<<<< HEAD
-=======
 impl<'tcx> EvalContextExt<'tcx> for crate::MiriInterpCx<'tcx> {}
 pub trait EvalContextExt<'tcx>: crate::MiriInterpCxExt<'tcx> {
->>>>>>> d7f6ebac
     fn expose_ptr(&mut self, alloc_id: AllocId, tag: BorTag) -> InterpResult<'tcx> {
         let ecx = self.eval_context_mut();
         let global_state = ecx.machine.alloc_addresses.get_mut();
