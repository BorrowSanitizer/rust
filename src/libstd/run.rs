--- conflicted
+++ resolved
@@ -692,7 +692,6 @@
 }
 
 #[cfg(unix)]
-<<<<<<< HEAD
 fn with_argv<T>(prog: &str, args: &[~str], cb: &fn(**libc::c_char) -> T) -> T {
     // We can't directly convert `str`s into `*char`s, as someone needs to hold
     // a reference to the intermediary byte buffers. So first build an array to
@@ -701,18 +700,8 @@
 
     tmps.push(prog.to_c_str());
 
-    foreach arg in args.iter() {
+    for arg in args.iter() {
         tmps.push(arg.to_c_str());
-=======
-fn with_argv<T>(prog: &str, args: &[~str],
-                cb: &fn(**libc::c_char) -> T) -> T {
-    let mut argptrs = ~[prog.as_c_str(|b| b)];
-    let mut tmps = ~[];
-    for arg in args.iter() {
-        let t = @(*arg).clone();
-        tmps.push(t);
-        argptrs.push(t.as_c_str(|b| b));
->>>>>>> 3d14470b
     }
 
     // Next, convert each of the byte strings into a pointer. This is
@@ -734,30 +723,14 @@
     // null-terminated array of "k=v\n" strings. Like `with_argv`, we have to
     // have a temporary buffer to hold the intermediary `~[u8]` byte strings.
     match env {
-<<<<<<< HEAD
         Some(env) => {
             let mut tmps = vec::with_capacity(env.len());
 
-            foreach pair in env.iter() {
+            for pair in env.iter() {
                 // Use of match here is just to workaround limitations
                 // in the stage0 irrefutable pattern impl.
                 let kv = fmt!("%s=%s", pair.first(), pair.second());
                 tmps.push(kv.to_c_str());
-=======
-      Some(es) => {
-        let mut tmps = ~[];
-        let mut ptrs = ~[];
-
-        for pair in es.iter() {
-            // Use of match here is just to workaround limitations
-            // in the stage0 irrefutable pattern impl.
-            match pair {
-                &(ref k, ref v) => {
-                    let kv = @fmt!("%s=%s", *k, *v);
-                    tmps.push(kv);
-                    ptrs.push(kv.as_c_str(|b| b));
-                }
->>>>>>> 3d14470b
             }
 
             // Once again, this is unsafe.
@@ -780,11 +753,10 @@
     // rather a concatenation of null-terminated k=v\0 sequences, with a final
     // \0 to terminate.
     match env {
-<<<<<<< HEAD
         Some(env) => {
             let mut blk = ~[];
 
-            foreach pair in env.iter() {
+            for pair in env.iter() {
                 let kv = fmt!("%s=%s", pair.first(), pair.second());
                 blk.push_all(kv.as_bytes());
                 blk.push(0);
@@ -795,13 +767,6 @@
             do blk.as_imm_buf |p, _len| {
                 unsafe { cb(cast::transmute(p)) }
             }
-=======
-      Some(es) => {
-        let mut blk = ~[];
-        for pair in es.iter() {
-            let kv = fmt!("%s=%s", pair.first(), pair.second());
-            blk.push_all(kv.to_bytes_with_null());
->>>>>>> 3d14470b
         }
         _ => cb(ptr::mut_null())
     }
