--- conflicted
+++ resolved
@@ -26,20 +26,11 @@
 use rustc_middle::ty::layout::{
     FnAbiError, FnAbiOfHelpers, FnAbiRequest, HasTyCtxt, HasTypingEnv, LayoutError, LayoutOfHelpers,
 };
-<<<<<<< HEAD
 use rustc_middle::ty::{self, Instance, Ty, TyCtxt};
 use rustc_span::Span;
 use rustc_span::def_id::DefId;
 use rustc_target::abi::call::FnAbi;
 use rustc_target::spec::{HasTargetSpec, HasWasmCAbiOpt, HasX86AbiOpt, Target, WasmCAbi, X86Abi};
-=======
-use rustc_middle::ty::{Instance, ParamEnv, Ty, TyCtxt};
-use rustc_span::def_id::DefId;
-use rustc_span::Span;
-use rustc_target::abi::call::FnAbi;
-use rustc_target::abi::{self, Align, HasDataLayout, Size, TargetDataLayout, WrappingRange};
-use rustc_target::spec::{HasTargetSpec, HasWasmCAbiOpt, Target, WasmCAbi};
->>>>>>> eb87eab2
 
 use crate::common::{SignType, TypeReflection, type_is_pointer};
 use crate::context::CodegenCx;
@@ -164,7 +155,6 @@
         // NOTE: not sure why, but we have the wrong type here.
         let int_type = compare_exchange.get_param(2).to_rvalue().get_type();
         let src = self.context.new_bitcast(self.location, src, int_type);
-<<<<<<< HEAD
         self.context.new_call(self.location, compare_exchange, &[
             dst,
             expected,
@@ -173,13 +163,6 @@
             order,
             failure_order,
         ])
-=======
-        self.context.new_call(
-            self.location,
-            compare_exchange,
-            &[dst, expected, src, weak, order, failure_order],
-        )
->>>>>>> eb87eab2
     }
 
     pub fn assign(&self, lvalue: LValue<'gcc>, value: RValue<'gcc>) {
