--- conflicted
+++ resolved
@@ -35,22 +35,12 @@
 
           cd src/ci/citool
 
-<<<<<<< HEAD
-          printf "*This is an experimental post-merge analysis report. You can ignore it.*\n\n" > output.log
-          printf "<details>\n<summary>Post-merge report</summary>\n\n" >> output.log
-
-          cargo run --release post-merge-report ${PARENT_COMMIT} ${{ github.sha }} >> output.log
-
-          printf "</details>\n" >> output.log
-
-=======
           printf "<details>\n<summary>What is this?</summary>\n" >> output.log
           printf "This is an experimental post-merge analysis report that shows differences in test outcomes between the merged PR and its parent PR.\n" >> output.log
           printf "</details>\n\n" >> output.log
 
           cargo run --release post-merge-report ${PARENT_COMMIT} ${{ github.sha }} >> output.log
 
->>>>>>> ff46ea82
           cat output.log
 
           gh pr comment ${HEAD_PR} -F output.log