--- conflicted
+++ resolved
@@ -32,13 +32,8 @@
 	shallow = true
 [submodule "src/llvm-project"]
 	path = src/llvm-project
-<<<<<<< HEAD
-	url = https://github.com/icmccorm/llvm-project.git
-	branch = miri-eval
-=======
-	url = https://github.com/rust-lang/llvm-project.git
-	branch = rustc/18.0-2024-02-13
->>>>>>> aa1c4590
+	url = https://github.com/icmccorm/mirilli-llvm-project.git
+	branch = mirilli
 	shallow = true
 [submodule "src/doc/embedded-book"]
 	path = src/doc/embedded-book
@@ -48,9 +43,9 @@
 	path = library/backtrace
 	url = https://github.com/rust-lang/backtrace-rs.git
 	shallow = true
-[submodule "src/inkwell"]
-	path = src/inkwell
-	url = https://github.com/icmccorm/inkwell.git
-[submodule "src/llvm-sys"]
-	path = src/llvm-sys
-	url = https://github.com/icmccorm/llvm-sys+[submodule "src/mirilli-inkwell"]
+	path = src/mirilli-inkwell
+	url = https://github.com/icmccorm/mirilli-inkwell.git
+[submodule "src/mirilli-llvm-sys"]
+	path = src/mirilli-llvm-sys
+	url = https://github.com/icmccorm/mirilli-llvm-sys.git