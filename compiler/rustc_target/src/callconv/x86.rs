use rustc_abi::{
    AddressSpace, Align, BackendRepr, ExternAbi, HasDataLayout, Primitive, Reg, RegKind,
    TyAbiInterface, TyAndLayout,
};

use crate::callconv::{ArgAttribute, FnAbi, PassMode};
<<<<<<< HEAD
use crate::spec::HasTargetSpec;
=======
use crate::spec::{HasTargetSpec, RustcAbi};
>>>>>>> 0f490b04

#[derive(PartialEq)]
pub(crate) enum Flavor {
    General,
    FastcallOrVectorcall,
}

pub(crate) struct X86Options {
    pub flavor: Flavor,
    pub regparm: Option<u32>,
    pub reg_struct_return: bool,
}

pub(crate) fn compute_abi_info<'a, Ty, C>(cx: &C, fn_abi: &mut FnAbi<'a, Ty>, opts: X86Options)
where
    Ty: TyAbiInterface<'a, C> + Copy,
    C: HasDataLayout + HasTargetSpec,
{
    if !fn_abi.ret.is_ignore() {
        if fn_abi.ret.layout.is_aggregate() && fn_abi.ret.layout.is_sized() {
            // Returning a structure. Most often, this will use
            // a hidden first argument. On some platforms, though,
            // small structs are returned as integers.
            //
            // Some links:
            // https://www.angelcode.com/dev/callconv/callconv.html
            // Clang's ABI handling is in lib/CodeGen/TargetInfo.cpp
            let t = cx.target_spec();
            if t.abi_return_struct_as_int || opts.reg_struct_return {
                // According to Clang, everyone but MSVC returns single-element
                // float aggregates directly in a floating-point register.
                if !t.is_like_msvc && fn_abi.ret.layout.is_single_fp_element(cx) {
                    match fn_abi.ret.layout.size.bytes() {
                        4 => fn_abi.ret.cast_to(Reg::f32()),
                        8 => fn_abi.ret.cast_to(Reg::f64()),
                        _ => fn_abi.ret.make_indirect(),
                    }
                } else {
                    match fn_abi.ret.layout.size.bytes() {
                        1 => fn_abi.ret.cast_to(Reg::i8()),
                        2 => fn_abi.ret.cast_to(Reg::i16()),
                        4 => fn_abi.ret.cast_to(Reg::i32()),
                        8 => fn_abi.ret.cast_to(Reg::i64()),
                        _ => fn_abi.ret.make_indirect(),
                    }
                }
            } else {
                fn_abi.ret.make_indirect();
            }
        } else {
            fn_abi.ret.extend_integer_width_to(32);
        }
    }

    for arg in fn_abi.args.iter_mut() {
        if arg.is_ignore() || !arg.layout.is_sized() {
            continue;
        }

        // FIXME: MSVC 2015+ will pass the first 3 vector arguments in [XYZ]MM0-2
        // See https://reviews.llvm.org/D72114 for Clang behavior

        let t = cx.target_spec();
        let align_4 = Align::from_bytes(4).unwrap();
        let align_16 = Align::from_bytes(16).unwrap();

        if t.is_like_msvc
            && arg.layout.is_adt()
            && let Some(max_repr_align) = arg.layout.max_repr_align
            && max_repr_align > align_4
        {
            // MSVC has special rules for overaligned arguments: https://reviews.llvm.org/D72114.
            // Summarized here:
            // - Arguments with _requested_ alignment > 4 are passed indirectly.
            // - For backwards compatibility, arguments with natural alignment > 4 are still passed
            //   on stack (via `byval`). For example, this includes `double`, `int64_t`,
            //   and structs containing them, provided they lack an explicit alignment attribute.
            assert!(
                arg.layout.align.abi >= max_repr_align,
                "abi alignment {:?} less than requested alignment {max_repr_align:?}",
                arg.layout.align.abi,
            );
            arg.make_indirect();
        } else if arg.layout.is_aggregate() {
            // We need to compute the alignment of the `byval` argument. The rules can be found in
            // `X86_32ABIInfo::getTypeStackAlignInBytes` in Clang's `TargetInfo.cpp`. Summarized
            // here, they are:
            //
            // 1. If the natural alignment of the type is <= 4, the alignment is 4.
            //
            // 2. Otherwise, on Linux, the alignment of any vector type is the natural alignment.
            // This doesn't matter here because we only pass aggregates via `byval`, not vectors.
            //
            // 3. Otherwise, on Apple platforms, the alignment of anything that contains a vector
            // type is 16.
            //
            // 4. If none of these conditions are true, the alignment is 4.

            fn contains_vector<'a, Ty, C>(cx: &C, layout: TyAndLayout<'a, Ty>) -> bool
            where
                Ty: TyAbiInterface<'a, C> + Copy,
            {
                match layout.backend_repr {
                    BackendRepr::Uninhabited
                    | BackendRepr::Scalar(_)
                    | BackendRepr::ScalarPair(..) => false,
                    BackendRepr::Vector { .. } => true,
                    BackendRepr::Memory { .. } => {
                        for i in 0..layout.fields.count() {
                            if contains_vector(cx, layout.field(cx, i)) {
                                return true;
                            }
                        }
                        false
                    }
                }
            }

            let byval_align = if arg.layout.align.abi < align_4 {
                // (1.)
                align_4
            } else if t.is_like_osx && contains_vector(cx, arg.layout) {
                // (3.)
                align_16
            } else {
                // (4.)
                align_4
            };

            arg.pass_by_stack_offset(Some(byval_align));
        } else {
            arg.extend_integer_width_to(32);
        }
    }

    fill_inregs(cx, fn_abi, opts, false);
}

pub(crate) fn fill_inregs<'a, Ty, C>(
    cx: &C,
    fn_abi: &mut FnAbi<'a, Ty>,
    opts: X86Options,
    rust_abi: bool,
) where
    Ty: TyAbiInterface<'a, C> + Copy,
{
    if opts.flavor != Flavor::FastcallOrVectorcall && opts.regparm.is_none_or(|x| x == 0) {
        return;
    }
    // Mark arguments as InReg like clang does it,
    // so our fastcall/vectorcall is compatible with C/C++ fastcall/vectorcall.

    // Clang reference: lib/CodeGen/TargetInfo.cpp
    // See X86_32ABIInfo::shouldPrimitiveUseInReg(), X86_32ABIInfo::updateFreeRegs()

    // IsSoftFloatABI is only set to true on ARM platforms,
    // which in turn can't be x86?

    // 2 for fastcall/vectorcall, regparm limited by 3 otherwise
    let mut free_regs = opts.regparm.unwrap_or(2).into();

    // For types generating PassMode::Cast, InRegs will not be set.
    // Maybe, this is a FIXME
    let has_casts = fn_abi.args.iter().any(|arg| matches!(arg.mode, PassMode::Cast { .. }));
    if has_casts && rust_abi {
        return;
    }

    for arg in fn_abi.args.iter_mut() {
        let attrs = match arg.mode {
            PassMode::Ignore | PassMode::Indirect { attrs: _, meta_attrs: None, on_stack: _ } => {
                continue;
            }
            PassMode::Direct(ref mut attrs) => attrs,
            PassMode::Pair(..)
            | PassMode::Indirect { attrs: _, meta_attrs: Some(_), on_stack: _ }
            | PassMode::Cast { .. } => {
                unreachable!("x86 shouldn't be passing arguments by {:?}", arg.mode)
            }
        };

        // At this point we know this must be a primitive of sorts.
        let unit = arg.layout.homogeneous_aggregate(cx).unwrap().unit().unwrap();
        assert_eq!(unit.size, arg.layout.size);
        if matches!(unit.kind, RegKind::Float | RegKind::Vector) {
            continue;
        }

        let size_in_regs = (arg.layout.size.bits() + 31) / 32;

        if size_in_regs == 0 {
            continue;
        }

        if size_in_regs > free_regs {
            break;
        }

        free_regs -= size_in_regs;

        if arg.layout.size.bits() <= 32 && unit.kind == RegKind::Integer {
            attrs.set(ArgAttribute::InReg);
        }

        if free_regs == 0 {
            break;
        }
    }
}

pub(crate) fn compute_rust_abi_info<'a, Ty, C>(cx: &C, fn_abi: &mut FnAbi<'a, Ty>, abi: ExternAbi)
where
    Ty: TyAbiInterface<'a, C> + Copy,
    C: HasDataLayout + HasTargetSpec,
{
    // Avoid returning floats in x87 registers on x86 as loading and storing from x87
    // registers will quiet signalling NaNs. Also avoid using SSE registers since they
    // are not always available (depending on target features).
    if !fn_abi.ret.is_ignore()
        // Intrinsics themselves are not "real" functions, so theres no need to change their ABIs.
        && abi != ExternAbi::RustIntrinsic
    {
        let has_float = match fn_abi.ret.layout.backend_repr {
            BackendRepr::Scalar(s) => matches!(s.primitive(), Primitive::Float(_)),
            BackendRepr::ScalarPair(s1, s2) => {
                matches!(s1.primitive(), Primitive::Float(_))
                    || matches!(s2.primitive(), Primitive::Float(_))
            }
            _ => false, // anyway not passed via registers on x86
        };
        if has_float {
<<<<<<< HEAD
            if fn_abi.ret.layout.size <= Primitive::Pointer(AddressSpace::DATA).size(cx) {
                // Same size or smaller than pointer, return in a register.
=======
            if cx.target_spec().rustc_abi == Some(RustcAbi::X86Sse2)
                && fn_abi.ret.layout.backend_repr.is_scalar()
                && fn_abi.ret.layout.size.bits() <= 128
            {
                // This is a single scalar that fits into an SSE register, and the target uses the
                // SSE ABI. We prefer this over integer registers as float scalars need to be in SSE
                // registers for float operations, so that's the best place to pass them around.
                fn_abi.ret.cast_to(Reg { kind: RegKind::Vector, size: fn_abi.ret.layout.size });
            } else if fn_abi.ret.layout.size <= Primitive::Pointer(AddressSpace::DATA).size(cx) {
                // Same size or smaller than pointer, return in an integer register.
>>>>>>> 0f490b04
                fn_abi.ret.cast_to(Reg { kind: RegKind::Integer, size: fn_abi.ret.layout.size });
            } else {
                // Larger than a pointer, return indirectly.
                fn_abi.ret.make_indirect();
            }
            return;
        }
    }
}<|MERGE_RESOLUTION|>--- conflicted
+++ resolved
@@ -4,11 +4,7 @@
 };
 
 use crate::callconv::{ArgAttribute, FnAbi, PassMode};
-<<<<<<< HEAD
-use crate::spec::HasTargetSpec;
-=======
 use crate::spec::{HasTargetSpec, RustcAbi};
->>>>>>> 0f490b04
 
 #[derive(PartialEq)]
 pub(crate) enum Flavor {
@@ -240,10 +236,6 @@
             _ => false, // anyway not passed via registers on x86
         };
         if has_float {
-<<<<<<< HEAD
-            if fn_abi.ret.layout.size <= Primitive::Pointer(AddressSpace::DATA).size(cx) {
-                // Same size or smaller than pointer, return in a register.
-=======
             if cx.target_spec().rustc_abi == Some(RustcAbi::X86Sse2)
                 && fn_abi.ret.layout.backend_repr.is_scalar()
                 && fn_abi.ret.layout.size.bits() <= 128
@@ -254,7 +246,6 @@
                 fn_abi.ret.cast_to(Reg { kind: RegKind::Vector, size: fn_abi.ret.layout.size });
             } else if fn_abi.ret.layout.size <= Primitive::Pointer(AddressSpace::DATA).size(cx) {
                 // Same size or smaller than pointer, return in an integer register.
->>>>>>> 0f490b04
                 fn_abi.ret.cast_to(Reg { kind: RegKind::Integer, size: fn_abi.ret.layout.size });
             } else {
                 // Larger than a pointer, return indirectly.
