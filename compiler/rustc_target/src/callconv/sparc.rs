use rustc_abi::{HasDataLayout, Size};

<<<<<<< HEAD
use crate::abi::call::{ArgAbi, FnAbi, Reg, Uniform};
=======
use crate::callconv::{ArgAbi, FnAbi, Reg, Uniform};
>>>>>>> 9e390b29

fn classify_ret<Ty, C>(cx: &C, ret: &mut ArgAbi<'_, Ty>, offset: &mut Size)
where
    C: HasDataLayout,
{
    if !ret.layout.is_aggregate() {
        ret.extend_integer_width_to(32);
    } else {
        ret.make_indirect();
        *offset += cx.data_layout().pointer_size;
    }
}

fn classify_arg<Ty, C>(cx: &C, arg: &mut ArgAbi<'_, Ty>, offset: &mut Size)
where
    C: HasDataLayout,
{
    if !arg.layout.is_sized() {
        // Not touching this...
        return;
    }
    let dl = cx.data_layout();
    let size = arg.layout.size;
    let align = arg.layout.align.max(dl.i32_align).min(dl.i64_align).abi;

    if arg.layout.is_aggregate() {
        let pad_i32 = !offset.is_aligned(align);
        arg.cast_to_and_pad_i32(Uniform::new(Reg::i32(), size), pad_i32);
    } else {
        arg.extend_integer_width_to(32);
    }

    *offset = offset.align_to(align) + size.align_to(align);
}

pub(crate) fn compute_abi_info<Ty, C>(cx: &C, fn_abi: &mut FnAbi<'_, Ty>)
where
    C: HasDataLayout,
{
    let mut offset = Size::ZERO;
    if !fn_abi.ret.is_ignore() {
        classify_ret(cx, &mut fn_abi.ret, &mut offset);
    }

    for arg in fn_abi.args.iter_mut() {
        if arg.is_ignore() {
            continue;
        }
        classify_arg(cx, arg, &mut offset);
    }
}<|MERGE_RESOLUTION|>--- conflicted
+++ resolved
@@ -1,10 +1,6 @@
 use rustc_abi::{HasDataLayout, Size};
 
-<<<<<<< HEAD
-use crate::abi::call::{ArgAbi, FnAbi, Reg, Uniform};
-=======
 use crate::callconv::{ArgAbi, FnAbi, Reg, Uniform};
->>>>>>> 9e390b29
 
 fn classify_ret<Ty, C>(cx: &C, ret: &mut ArgAbi<'_, Ty>, offset: &mut Size)
 where
