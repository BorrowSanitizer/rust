--- conflicted
+++ resolved
@@ -1,10 +1,6 @@
 use rustc_abi::Endian;
 
-<<<<<<< HEAD
-use crate::spec::{CodeModel, PanicStrategy, RelocModel, Target, TargetOptions};
-=======
 use crate::spec::{CodeModel, PanicStrategy, RelocModel, Target, TargetMetadata, TargetOptions};
->>>>>>> 0f490b04
 
 pub(crate) fn target() -> Target {
     let options = TargetOptions {
