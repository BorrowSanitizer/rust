//! A target tuple for OpenWrt MIPS64 targets.

use rustc_abi::Endian;

<<<<<<< HEAD
use crate::spec::{Target, TargetOptions, base};
=======
use crate::spec::{Target, TargetMetadata, TargetOptions, base};
>>>>>>> 0f490b04

pub(crate) fn target() -> Target {
    let mut base = base::linux_musl::opts();
    base.cpu = "mips64r2".into();
    base.features = "+mips64r2,+soft-float".into();
    base.max_atomic_width = Some(64);

    Target {
        // LLVM doesn't recognize "muslabi64" yet.
        llvm_target: "mips64-unknown-linux-musl".into(),
        metadata: TargetMetadata {
            description: Some("MIPS64 for OpenWrt Linux musl 1.2.3".into()),
            tier: Some(3),
            host_tools: Some(false),
            std: Some(true),
        },
        pointer_width: 64,
        data_layout: "E-m:e-i8:8:32-i16:16:32-i64:64-i128:128-n32:64-S128".into(),
        arch: "mips64".into(),
        options: TargetOptions {
            abi: "abi64".into(),
            endian: Endian::Big,
            mcount: "_mcount".into(),
            ..base
        },
    }
}<|MERGE_RESOLUTION|>--- conflicted
+++ resolved
@@ -2,11 +2,7 @@
 
 use rustc_abi::Endian;
 
-<<<<<<< HEAD
-use crate::spec::{Target, TargetOptions, base};
-=======
 use crate::spec::{Target, TargetMetadata, TargetOptions, base};
->>>>>>> 0f490b04
 
 pub(crate) fn target() -> Target {
     let mut base = base::linux_musl::opts();
