--- conflicted
+++ resolved
@@ -1,9 +1,5 @@
 error: unnecessary use of `to_string`
-<<<<<<< HEAD
-  --> $DIR/unnecessary_to_owned_on_split.rs:19:13
-=======
   --> tests/ui/unnecessary_to_owned_on_split.rs:19:13
->>>>>>> d554bcad
    |
 LL |     let _ = "a".to_string().split('a').next().unwrap();
    |             ^^^^^^^^^^^^^^^^^^^^^^^^^^ help: use: `"a".split('a')`
@@ -12,81 +8,49 @@
    = help: to override `-D warnings` add `#[allow(clippy::unnecessary_to_owned)]`
 
 error: unnecessary use of `to_string`
-<<<<<<< HEAD
-  --> $DIR/unnecessary_to_owned_on_split.rs:21:13
-=======
   --> tests/ui/unnecessary_to_owned_on_split.rs:21:13
->>>>>>> d554bcad
    |
 LL |     let _ = "a".to_string().split("a").next().unwrap();
    |             ^^^^^^^^^^^^^^^^^^^^^^^^^^ help: use: `"a".split("a")`
 
 error: unnecessary use of `to_owned`
-<<<<<<< HEAD
-  --> $DIR/unnecessary_to_owned_on_split.rs:23:13
-=======
   --> tests/ui/unnecessary_to_owned_on_split.rs:23:13
->>>>>>> d554bcad
    |
 LL |     let _ = "a".to_owned().split('a').next().unwrap();
    |             ^^^^^^^^^^^^^^^^^^^^^^^^^ help: use: `"a".split('a')`
 
 error: unnecessary use of `to_owned`
-<<<<<<< HEAD
-  --> $DIR/unnecessary_to_owned_on_split.rs:25:13
-=======
   --> tests/ui/unnecessary_to_owned_on_split.rs:25:13
->>>>>>> d554bcad
    |
 LL |     let _ = "a".to_owned().split("a").next().unwrap();
    |             ^^^^^^^^^^^^^^^^^^^^^^^^^ help: use: `"a".split("a")`
 
 error: unnecessary use of `to_string`
-<<<<<<< HEAD
-  --> $DIR/unnecessary_to_owned_on_split.rs:27:13
-=======
   --> tests/ui/unnecessary_to_owned_on_split.rs:27:13
->>>>>>> d554bcad
    |
 LL |     let _ = Issue12068.to_string().split('a').next().unwrap();
    |             ^^^^^^^^^^^^^^^^^^^^^^^^^^^^^^^^^ help: use: `Issue12068.as_ref().split('a')`
 
 error: unnecessary use of `to_vec`
-<<<<<<< HEAD
-  --> $DIR/unnecessary_to_owned_on_split.rs:30:13
-=======
   --> tests/ui/unnecessary_to_owned_on_split.rs:30:13
->>>>>>> d554bcad
    |
 LL |     let _ = [1].to_vec().split(|x| *x == 2).next().unwrap();
    |             ^^^^^^^^^^^^^^^^^^^^^^^^^^^^^^^ help: use: `[1].split(|x| *x == 2)`
 
 error: unnecessary use of `to_vec`
-<<<<<<< HEAD
-  --> $DIR/unnecessary_to_owned_on_split.rs:32:13
-=======
   --> tests/ui/unnecessary_to_owned_on_split.rs:32:13
->>>>>>> d554bcad
    |
 LL |     let _ = [1].to_vec().split(|x| *x == 2).next().unwrap();
    |             ^^^^^^^^^^^^^^^^^^^^^^^^^^^^^^^ help: use: `[1].split(|x| *x == 2)`
 
 error: unnecessary use of `to_owned`
-<<<<<<< HEAD
-  --> $DIR/unnecessary_to_owned_on_split.rs:34:13
-=======
   --> tests/ui/unnecessary_to_owned_on_split.rs:34:13
->>>>>>> d554bcad
    |
 LL |     let _ = [1].to_owned().split(|x| *x == 2).next().unwrap();
    |             ^^^^^^^^^^^^^^^^^^^^^^^^^^^^^^^^^ help: use: `[1].split(|x| *x == 2)`
 
 error: unnecessary use of `to_owned`
-<<<<<<< HEAD
-  --> $DIR/unnecessary_to_owned_on_split.rs:36:13
-=======
   --> tests/ui/unnecessary_to_owned_on_split.rs:36:13
->>>>>>> d554bcad
    |
 LL |     let _ = [1].to_owned().split(|x| *x == 2).next().unwrap();
    |             ^^^^^^^^^^^^^^^^^^^^^^^^^^^^^^^^^ help: use: `[1].split(|x| *x == 2)`
