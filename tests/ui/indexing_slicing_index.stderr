error: indexing may panic
<<<<<<< HEAD
  --> tests/ui/indexing_slicing_index.rs:14:20
=======
  --> tests/ui/indexing_slicing_index.rs:16:20
>>>>>>> ba80e065
   |
LL | const REF: &i32 = &ARR[idx()]; // This should be linted, since `suppress-restriction-lint-in-const` default is false.
   |                    ^^^^^^^^^^
   |
   = help: consider using `.get(n)` or `.get_mut(n)` instead
   = note: the suggestion might not be applicable in constant blocks
   = note: `-D clippy::indexing-slicing` implied by `-D warnings`
   = help: to override `-D warnings` add `#[allow(clippy::indexing_slicing)]`

error[E0080]: evaluation of `main::{constant#3}` failed
<<<<<<< HEAD
  --> tests/ui/indexing_slicing_index.rs:46:14
=======
  --> tests/ui/indexing_slicing_index.rs:48:14
>>>>>>> ba80e065
   |
LL |     const { &ARR[idx4()] };
   |              ^^^^^^^^^^^ index out of bounds: the length is 2 but the index is 4

note: erroneous constant encountered
<<<<<<< HEAD
  --> tests/ui/indexing_slicing_index.rs:46:5
=======
  --> tests/ui/indexing_slicing_index.rs:48:5
>>>>>>> ba80e065
   |
LL |     const { &ARR[idx4()] };
   |     ^^^^^^^^^^^^^^^^^^^^^^

error: indexing may panic
<<<<<<< HEAD
  --> tests/ui/indexing_slicing_index.rs:27:5
=======
  --> tests/ui/indexing_slicing_index.rs:29:5
>>>>>>> ba80e065
   |
LL |     x[index];
   |     ^^^^^^^^
   |
   = help: consider using `.get(n)` or `.get_mut(n)` instead

error: index is out of bounds
<<<<<<< HEAD
  --> tests/ui/indexing_slicing_index.rs:30:5
=======
  --> tests/ui/indexing_slicing_index.rs:32:5
>>>>>>> ba80e065
   |
LL |     x[4];
   |     ^^^^
   |
   = note: `-D clippy::out-of-bounds-indexing` implied by `-D warnings`
   = help: to override `-D warnings` add `#[allow(clippy::out_of_bounds_indexing)]`

error: index is out of bounds
<<<<<<< HEAD
  --> tests/ui/indexing_slicing_index.rs:32:5
=======
  --> tests/ui/indexing_slicing_index.rs:34:5
>>>>>>> ba80e065
   |
LL |     x[1 << 3];
   |     ^^^^^^^^^

error: indexing may panic
<<<<<<< HEAD
  --> tests/ui/indexing_slicing_index.rs:43:14
=======
  --> tests/ui/indexing_slicing_index.rs:45:14
>>>>>>> ba80e065
   |
LL |     const { &ARR[idx()] };
   |              ^^^^^^^^^^
   |
   = help: consider using `.get(n)` or `.get_mut(n)` instead
   = note: the suggestion might not be applicable in constant blocks

error: indexing may panic
<<<<<<< HEAD
  --> tests/ui/indexing_slicing_index.rs:46:14
=======
  --> tests/ui/indexing_slicing_index.rs:48:14
>>>>>>> ba80e065
   |
LL |     const { &ARR[idx4()] };
   |              ^^^^^^^^^^^
   |
   = help: consider using `.get(n)` or `.get_mut(n)` instead
   = note: the suggestion might not be applicable in constant blocks

error: index is out of bounds
<<<<<<< HEAD
  --> tests/ui/indexing_slicing_index.rs:53:5
=======
  --> tests/ui/indexing_slicing_index.rs:55:5
>>>>>>> ba80e065
   |
LL |     y[4];
   |     ^^^^

error: indexing may panic
<<<<<<< HEAD
  --> tests/ui/indexing_slicing_index.rs:56:5
=======
  --> tests/ui/indexing_slicing_index.rs:58:5
>>>>>>> ba80e065
   |
LL |     v[0];
   |     ^^^^
   |
   = help: consider using `.get(n)` or `.get_mut(n)` instead

error: indexing may panic
<<<<<<< HEAD
  --> tests/ui/indexing_slicing_index.rs:58:5
=======
  --> tests/ui/indexing_slicing_index.rs:60:5
>>>>>>> ba80e065
   |
LL |     v[10];
   |     ^^^^^
   |
   = help: consider using `.get(n)` or `.get_mut(n)` instead

error: indexing may panic
<<<<<<< HEAD
  --> tests/ui/indexing_slicing_index.rs:60:5
=======
  --> tests/ui/indexing_slicing_index.rs:62:5
>>>>>>> ba80e065
   |
LL |     v[1 << 3];
   |     ^^^^^^^^^
   |
   = help: consider using `.get(n)` or `.get_mut(n)` instead

error: index is out of bounds
<<<<<<< HEAD
  --> tests/ui/indexing_slicing_index.rs:68:5
=======
  --> tests/ui/indexing_slicing_index.rs:70:5
>>>>>>> ba80e065
   |
LL |     x[N];
   |     ^^^^

error: indexing may panic
<<<<<<< HEAD
  --> tests/ui/indexing_slicing_index.rs:71:5
=======
  --> tests/ui/indexing_slicing_index.rs:73:5
>>>>>>> ba80e065
   |
LL |     v[N];
   |     ^^^^
   |
   = help: consider using `.get(n)` or `.get_mut(n)` instead

error: indexing may panic
<<<<<<< HEAD
  --> tests/ui/indexing_slicing_index.rs:73:5
=======
  --> tests/ui/indexing_slicing_index.rs:75:5
>>>>>>> ba80e065
   |
LL |     v[M];
   |     ^^^^
   |
   = help: consider using `.get(n)` or `.get_mut(n)` instead

error: index is out of bounds
<<<<<<< HEAD
  --> tests/ui/indexing_slicing_index.rs:77:13
=======
  --> tests/ui/indexing_slicing_index.rs:79:13
>>>>>>> ba80e065
   |
LL |     let _ = x[4];
   |             ^^^^

error: aborting due to 15 previous errors

For more information about this error, try `rustc --explain E0080`.<|MERGE_RESOLUTION|>--- conflicted
+++ resolved
@@ -1,9 +1,5 @@
 error: indexing may panic
-<<<<<<< HEAD
-  --> tests/ui/indexing_slicing_index.rs:14:20
-=======
   --> tests/ui/indexing_slicing_index.rs:16:20
->>>>>>> ba80e065
    |
 LL | const REF: &i32 = &ARR[idx()]; // This should be linted, since `suppress-restriction-lint-in-const` default is false.
    |                    ^^^^^^^^^^
@@ -14,31 +10,19 @@
    = help: to override `-D warnings` add `#[allow(clippy::indexing_slicing)]`
 
 error[E0080]: evaluation of `main::{constant#3}` failed
-<<<<<<< HEAD
-  --> tests/ui/indexing_slicing_index.rs:46:14
-=======
   --> tests/ui/indexing_slicing_index.rs:48:14
->>>>>>> ba80e065
    |
 LL |     const { &ARR[idx4()] };
    |              ^^^^^^^^^^^ index out of bounds: the length is 2 but the index is 4
 
 note: erroneous constant encountered
-<<<<<<< HEAD
-  --> tests/ui/indexing_slicing_index.rs:46:5
-=======
   --> tests/ui/indexing_slicing_index.rs:48:5
->>>>>>> ba80e065
    |
 LL |     const { &ARR[idx4()] };
    |     ^^^^^^^^^^^^^^^^^^^^^^
 
 error: indexing may panic
-<<<<<<< HEAD
-  --> tests/ui/indexing_slicing_index.rs:27:5
-=======
   --> tests/ui/indexing_slicing_index.rs:29:5
->>>>>>> ba80e065
    |
 LL |     x[index];
    |     ^^^^^^^^
@@ -46,11 +30,7 @@
    = help: consider using `.get(n)` or `.get_mut(n)` instead
 
 error: index is out of bounds
-<<<<<<< HEAD
-  --> tests/ui/indexing_slicing_index.rs:30:5
-=======
   --> tests/ui/indexing_slicing_index.rs:32:5
->>>>>>> ba80e065
    |
 LL |     x[4];
    |     ^^^^
@@ -59,21 +39,13 @@
    = help: to override `-D warnings` add `#[allow(clippy::out_of_bounds_indexing)]`
 
 error: index is out of bounds
-<<<<<<< HEAD
-  --> tests/ui/indexing_slicing_index.rs:32:5
-=======
   --> tests/ui/indexing_slicing_index.rs:34:5
->>>>>>> ba80e065
    |
 LL |     x[1 << 3];
    |     ^^^^^^^^^
 
 error: indexing may panic
-<<<<<<< HEAD
-  --> tests/ui/indexing_slicing_index.rs:43:14
-=======
   --> tests/ui/indexing_slicing_index.rs:45:14
->>>>>>> ba80e065
    |
 LL |     const { &ARR[idx()] };
    |              ^^^^^^^^^^
@@ -82,11 +54,7 @@
    = note: the suggestion might not be applicable in constant blocks
 
 error: indexing may panic
-<<<<<<< HEAD
-  --> tests/ui/indexing_slicing_index.rs:46:14
-=======
   --> tests/ui/indexing_slicing_index.rs:48:14
->>>>>>> ba80e065
    |
 LL |     const { &ARR[idx4()] };
    |              ^^^^^^^^^^^
@@ -95,21 +63,13 @@
    = note: the suggestion might not be applicable in constant blocks
 
 error: index is out of bounds
-<<<<<<< HEAD
-  --> tests/ui/indexing_slicing_index.rs:53:5
-=======
   --> tests/ui/indexing_slicing_index.rs:55:5
->>>>>>> ba80e065
    |
 LL |     y[4];
    |     ^^^^
 
 error: indexing may panic
-<<<<<<< HEAD
-  --> tests/ui/indexing_slicing_index.rs:56:5
-=======
   --> tests/ui/indexing_slicing_index.rs:58:5
->>>>>>> ba80e065
    |
 LL |     v[0];
    |     ^^^^
@@ -117,11 +77,7 @@
    = help: consider using `.get(n)` or `.get_mut(n)` instead
 
 error: indexing may panic
-<<<<<<< HEAD
-  --> tests/ui/indexing_slicing_index.rs:58:5
-=======
   --> tests/ui/indexing_slicing_index.rs:60:5
->>>>>>> ba80e065
    |
 LL |     v[10];
    |     ^^^^^
@@ -129,11 +85,7 @@
    = help: consider using `.get(n)` or `.get_mut(n)` instead
 
 error: indexing may panic
-<<<<<<< HEAD
-  --> tests/ui/indexing_slicing_index.rs:60:5
-=======
   --> tests/ui/indexing_slicing_index.rs:62:5
->>>>>>> ba80e065
    |
 LL |     v[1 << 3];
    |     ^^^^^^^^^
@@ -141,21 +93,13 @@
    = help: consider using `.get(n)` or `.get_mut(n)` instead
 
 error: index is out of bounds
-<<<<<<< HEAD
-  --> tests/ui/indexing_slicing_index.rs:68:5
-=======
   --> tests/ui/indexing_slicing_index.rs:70:5
->>>>>>> ba80e065
    |
 LL |     x[N];
    |     ^^^^
 
 error: indexing may panic
-<<<<<<< HEAD
-  --> tests/ui/indexing_slicing_index.rs:71:5
-=======
   --> tests/ui/indexing_slicing_index.rs:73:5
->>>>>>> ba80e065
    |
 LL |     v[N];
    |     ^^^^
@@ -163,11 +107,7 @@
    = help: consider using `.get(n)` or `.get_mut(n)` instead
 
 error: indexing may panic
-<<<<<<< HEAD
-  --> tests/ui/indexing_slicing_index.rs:73:5
-=======
   --> tests/ui/indexing_slicing_index.rs:75:5
->>>>>>> ba80e065
    |
 LL |     v[M];
    |     ^^^^
@@ -175,11 +115,7 @@
    = help: consider using `.get(n)` or `.get_mut(n)` instead
 
 error: index is out of bounds
-<<<<<<< HEAD
-  --> tests/ui/indexing_slicing_index.rs:77:13
-=======
   --> tests/ui/indexing_slicing_index.rs:79:13
->>>>>>> ba80e065
    |
 LL |     let _ = x[4];
    |             ^^^^
