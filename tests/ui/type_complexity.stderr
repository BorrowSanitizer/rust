--- conflicted
+++ resolved
@@ -1,9 +1,5 @@
 error: very complex type used. Consider factoring parts into `type` definitions
-<<<<<<< HEAD
-  --> tests/ui/type_complexity.rs:7:12
-=======
   --> tests/ui/type_complexity.rs:9:12
->>>>>>> ba80e065
    |
 LL | const CST: (u32, (u32, (u32, (u32, u32)))) = (0, (0, (0, (0, 0))));
    |            ^^^^^^^^^^^^^^^^^^^^^^^^^^^^^^^
@@ -12,141 +8,85 @@
    = help: to override `-D warnings` add `#[allow(clippy::type_complexity)]`
 
 error: very complex type used. Consider factoring parts into `type` definitions
-<<<<<<< HEAD
-  --> tests/ui/type_complexity.rs:10:12
-=======
   --> tests/ui/type_complexity.rs:12:12
->>>>>>> ba80e065
    |
 LL | static ST: (u32, (u32, (u32, (u32, u32)))) = (0, (0, (0, (0, 0))));
    |            ^^^^^^^^^^^^^^^^^^^^^^^^^^^^^^^
 
 error: very complex type used. Consider factoring parts into `type` definitions
-<<<<<<< HEAD
-  --> tests/ui/type_complexity.rs:14:8
-=======
   --> tests/ui/type_complexity.rs:16:8
->>>>>>> ba80e065
    |
 LL |     f: Vec<Vec<Box<(u32, u32, u32, u32)>>>,
    |        ^^^^^^^^^^^^^^^^^^^^^^^^^^^^^^^^^^^
 
 error: very complex type used. Consider factoring parts into `type` definitions
-<<<<<<< HEAD
-  --> tests/ui/type_complexity.rs:18:11
-=======
   --> tests/ui/type_complexity.rs:20:11
->>>>>>> ba80e065
    |
 LL | struct Ts(Vec<Vec<Box<(u32, u32, u32, u32)>>>);
    |           ^^^^^^^^^^^^^^^^^^^^^^^^^^^^^^^^^^^
 
 error: very complex type used. Consider factoring parts into `type` definitions
-<<<<<<< HEAD
-  --> tests/ui/type_complexity.rs:22:11
-=======
   --> tests/ui/type_complexity.rs:24:11
->>>>>>> ba80e065
    |
 LL |     Tuple(Vec<Vec<Box<(u32, u32, u32, u32)>>>),
    |           ^^^^^^^^^^^^^^^^^^^^^^^^^^^^^^^^^^^
 
 error: very complex type used. Consider factoring parts into `type` definitions
-<<<<<<< HEAD
-  --> tests/ui/type_complexity.rs:24:17
-=======
   --> tests/ui/type_complexity.rs:26:17
->>>>>>> ba80e065
    |
 LL |     Struct { f: Vec<Vec<Box<(u32, u32, u32, u32)>>> },
    |                 ^^^^^^^^^^^^^^^^^^^^^^^^^^^^^^^^^^^
 
 error: very complex type used. Consider factoring parts into `type` definitions
-<<<<<<< HEAD
-  --> tests/ui/type_complexity.rs:29:14
-=======
   --> tests/ui/type_complexity.rs:31:14
->>>>>>> ba80e065
    |
 LL |     const A: (u32, (u32, (u32, (u32, u32)))) = (0, (0, (0, (0, 0))));
    |              ^^^^^^^^^^^^^^^^^^^^^^^^^^^^^^^
 
 error: very complex type used. Consider factoring parts into `type` definitions
-<<<<<<< HEAD
-  --> tests/ui/type_complexity.rs:31:30
-=======
   --> tests/ui/type_complexity.rs:33:30
->>>>>>> ba80e065
    |
 LL |     fn impl_method(&self, p: Vec<Vec<Box<(u32, u32, u32, u32)>>>) {}
    |                              ^^^^^^^^^^^^^^^^^^^^^^^^^^^^^^^^^^^
 
 error: very complex type used. Consider factoring parts into `type` definitions
-<<<<<<< HEAD
-  --> tests/ui/type_complexity.rs:36:14
-=======
   --> tests/ui/type_complexity.rs:38:14
->>>>>>> ba80e065
    |
 LL |     const A: Vec<Vec<Box<(u32, u32, u32, u32)>>>;
    |              ^^^^^^^^^^^^^^^^^^^^^^^^^^^^^^^^^^^
 
 error: very complex type used. Consider factoring parts into `type` definitions
-<<<<<<< HEAD
-  --> tests/ui/type_complexity.rs:38:14
-=======
   --> tests/ui/type_complexity.rs:40:14
->>>>>>> ba80e065
    |
 LL |     type B = Vec<Vec<Box<(u32, u32, u32, u32)>>>;
    |              ^^^^^^^^^^^^^^^^^^^^^^^^^^^^^^^^^^^
 
 error: very complex type used. Consider factoring parts into `type` definitions
-<<<<<<< HEAD
-  --> tests/ui/type_complexity.rs:40:25
-=======
   --> tests/ui/type_complexity.rs:42:25
->>>>>>> ba80e065
    |
 LL |     fn method(&self, p: Vec<Vec<Box<(u32, u32, u32, u32)>>>);
    |                         ^^^^^^^^^^^^^^^^^^^^^^^^^^^^^^^^^^^
 
 error: very complex type used. Consider factoring parts into `type` definitions
-<<<<<<< HEAD
-  --> tests/ui/type_complexity.rs:42:29
-=======
   --> tests/ui/type_complexity.rs:44:29
->>>>>>> ba80e065
    |
 LL |     fn def_method(&self, p: Vec<Vec<Box<(u32, u32, u32, u32)>>>) {}
    |                             ^^^^^^^^^^^^^^^^^^^^^^^^^^^^^^^^^^^
 
 error: very complex type used. Consider factoring parts into `type` definitions
-<<<<<<< HEAD
-  --> tests/ui/type_complexity.rs:55:15
-=======
   --> tests/ui/type_complexity.rs:57:15
->>>>>>> ba80e065
    |
 LL | fn test1() -> Vec<Vec<Box<(u32, u32, u32, u32)>>> {
    |               ^^^^^^^^^^^^^^^^^^^^^^^^^^^^^^^^^^^
 
 error: very complex type used. Consider factoring parts into `type` definitions
-<<<<<<< HEAD
-  --> tests/ui/type_complexity.rs:60:14
-=======
   --> tests/ui/type_complexity.rs:62:14
->>>>>>> ba80e065
    |
 LL | fn test2(_x: Vec<Vec<Box<(u32, u32, u32, u32)>>>) {}
    |              ^^^^^^^^^^^^^^^^^^^^^^^^^^^^^^^^^^^
 
 error: very complex type used. Consider factoring parts into `type` definitions
-<<<<<<< HEAD
-  --> tests/ui/type_complexity.rs:64:13
-=======
   --> tests/ui/type_complexity.rs:66:13
->>>>>>> ba80e065
    |
 LL |     let _y: Vec<Vec<Box<(u32, u32, u32, u32)>>> = vec![];
    |             ^^^^^^^^^^^^^^^^^^^^^^^^^^^^^^^^^^^
